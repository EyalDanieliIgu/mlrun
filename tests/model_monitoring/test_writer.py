# Copyright 2023 Iguazio
#
# Licensed under the Apache License, Version 2.0 (the "License");
# you may not use this file except in compliance with the License.
# You may obtain a copy of the License at
#
#   http://www.apache.org/licenses/LICENSE-2.0
#
# Unless required by applicable law or agreed to in writing, software
# distributed under the License is distributed on an "AS IS" BASIS,
# WITHOUT WARRANTIES OR CONDITIONS OF ANY KIND, either express or implied.
# See the License for the specific language governing permissions and
# limitations under the License.
<<<<<<< HEAD
import datetime
import json
import os
from unittest.mock import Mock

import pytest
import semver
=======

import datetime
import json
import os
from unittest.mock import Mock, patch

import pytest
import semver
import v3io.dataplane.kv
>>>>>>> f87f68f6
import v3io_frames.client

import mlrun.common.schemas.model_monitoring as mm_constants
import mlrun.model_monitoring
import mlrun.model_monitoring.db.tsdb.v3io
from mlrun.model_monitoring.writer import (
    MetricData,
    ModelMonitoringWriter,
    ResultData,
    WriterEvent,
    _AppResultEvent,
    _Notifier,
    _RawEvent,
    _WriterEventTypeError,
    _WriterEventValueError,
)
from mlrun.utils.notifications.notification_pusher import CustomNotificationPusher
from mlrun.utils.v3io_clients import V3IOClient

TEST_PROJECT = "test-application-results"
V3IO_TABLE_CONTAINER = f"bigdata/{TEST_PROJECT}"

TEST_PROJECT = "test-application-results"
V3IO_TABLE_CONTAINER = f"bigdata/{TEST_PROJECT}"


@pytest.fixture(params=[(0, "1.7.0", "result")])
def event(request: pytest.FixtureRequest) -> _AppResultEvent:
    now = datetime.datetime.now()
    start_infer_time = now - datetime.timedelta(minutes=5)
    if semver.Version.parse("1.7.0") > semver.Version.parse(request.param[1]):
        return _AppResultEvent(
            {
                WriterEvent.ENDPOINT_ID: "some-ep-id",
                WriterEvent.START_INFER_TIME: start_infer_time.strftime(
                    "%Y-%m-%d %H:%M:%S"
                ),
                WriterEvent.END_INFER_TIME: now.strftime("%Y-%m-%d %H:%M:%S"),
                WriterEvent.APPLICATION_NAME: "dummy-app",
                ResultData.RESULT_NAME: "data-drift-0",
                ResultData.RESULT_KIND: 0,
                ResultData.RESULT_VALUE: 0.32,
                ResultData.RESULT_STATUS: request.param[0],
                ResultData.RESULT_EXTRA_DATA: "",
                ResultData.CURRENT_STATS: "",
            }
        )
    elif request.param[2] == "result":
        return _AppResultEvent(
            {
                WriterEvent.ENDPOINT_ID: "some-ep-id",
                WriterEvent.START_INFER_TIME: start_infer_time.strftime(
                    "%Y-%m-%d %H:%M:%S"
                ),
                WriterEvent.END_INFER_TIME: now.strftime("%Y-%m-%d %H:%M:%S"),
                WriterEvent.APPLICATION_NAME: "dummy-app",
                WriterEvent.EVENT_KIND: request.param[2],
                WriterEvent.DATA: json.dumps(
                    {
                        ResultData.RESULT_NAME: "data-drift-0",
                        ResultData.RESULT_KIND: 0,
                        ResultData.RESULT_VALUE: 0.32,
                        ResultData.RESULT_STATUS: request.param[0],
                        ResultData.RESULT_EXTRA_DATA: "",
                        ResultData.CURRENT_STATS: "",
                    }
                ),
            }
        )
    elif request.param[2] == "metric":
        return _AppResultEvent(
            {
                WriterEvent.ENDPOINT_ID: "some-ep-id",
                WriterEvent.START_INFER_TIME: start_infer_time.strftime(
                    "%Y-%m-%d %H:%M:%S"
                ),
                WriterEvent.END_INFER_TIME: now.strftime("%Y-%m-%d %H:%M:%S"),
                WriterEvent.APPLICATION_NAME: "dummy-app",
                WriterEvent.EVENT_KIND: request.param[2],
                WriterEvent.DATA: json.dumps(
                    {
                        MetricData.METRIC_NAME: "metric_1",
                        MetricData.METRIC_VALUE: 0.32,
                    }
                ),
            }
        )
    else:
        raise ValueError


@pytest.fixture
def notification_pusher() -> CustomNotificationPusher:
    return Mock(spec=CustomNotificationPusher)


@pytest.mark.parametrize(
    ("event", "exception"),
    [
        ("key1:val1,key2:val2", _WriterEventTypeError),
        ({WriterEvent.ENDPOINT_ID: "ep2211"}, _WriterEventValueError),
        ({WriterEvent.EVENT_KIND: "special"}, _WriterEventValueError),
    ],
)
def test_reconstruct_event_error(event: _RawEvent, exception: type[Exception]) -> None:
    with pytest.raises(exception):
        ModelMonitoringWriter._reconstruct_event(event)


class TestHistogramGeneralDriftResultEvent:
    @staticmethod
    @pytest.fixture
    def mock_v3io_client() -> V3IOClient:
        mock_client = Mock(spec=V3IOClient)
        mock_client.kv = Mock(spec=v3io.dataplane.kv.Model)
        return mock_client

    @staticmethod
    @pytest.fixture
    def general_drift_event() -> _RawEvent:
        return _RawEvent(
            {
                "application_name": "histogram-data-drift",
                "end_infer_time": "2024-05-12 14:53:26.000000+00:00",
                "endpoint_id": "fc96fcd22935343586ce32c5d4614f5dca816405",
                "current_stats": {},  # Don't rely on current stats
                "result_extra_data": '{"current_stats": "{\\"sepal_length_cm\\": {\\"count\\": 150.0, \\"mean\\": 5.843333333333334, \\"std\\": 0.828066127977863, \\"min\\": 4.3, \\"25%\\": 5.1, \\"50%\\": 5.8, \\"75%\\": 6.4, \\"max\\": 7.9, \\"hist\\": [[0, 4, 5, 7, 16, 9, 5, 13, 14, 10, 6, 10, 16, 7, 11, 4, 2, 4, 1, 5, 1, 0], [-1.7976931348623157e+308, 4.3, 4.4799999999999995, 4.66, 4.84, 5.02, 5.2, 5.38, 5.5600000000000005, 5.74, 5.92, 6.1, 6.28, 6.46, 6.640000000000001, 6.82, 7.0, 7.18, 7.36, 7.54, 7.720000000000001, 7.9, 1.7976931348623157e+308]]}, \\"sepal_width_cm\\": {\\"count\\": 150.0, \\"mean\\": 3.0573333333333337, \\"std\\": 0.4358662849366982, \\"min\\": 2.0, \\"25%\\": 2.8, \\"50%\\": 3.0, \\"75%\\": 3.3, \\"max\\": 4.4, \\"hist\\": [[0, 1, 3, 4, 3, 8, 14, 14, 10, 26, 11, 19, 12, 6, 4, 9, 2, 1, 1, 1, 1, 0], [-1.7976931348623157e+308, 2.0, 2.12, 2.24, 2.3600000000000003, 2.48, 2.6, 2.72, 2.8400000000000003, 2.96, 3.08, 3.2, 3.3200000000000003, 3.4400000000000004, 3.5600000000000005, 3.6800000000000006, 3.8000000000000003, 3.9200000000000004, 4.040000000000001, 4.16, 4.28, 4.4, 1.7976931348623157e+308]]}, \\"petal_length_cm\\": {\\"count\\": 150.0, \\"mean\\": 3.7580000000000005, \\"std\\": 1.7652982332594662, \\"min\\": 1.0, \\"25%\\": 1.6, \\"50%\\": 4.35, \\"75%\\": 5.1, \\"max\\": 6.9, \\"hist\\": [[0, 4, 33, 11, 2, 0, 0, 1, 2, 3, 5, 12, 14, 12, 17, 6, 12, 7, 4, 2, 3, 0], [-1.7976931348623157e+308, 1.0, 1.295, 1.59, 1.8850000000000002, 2.18, 2.475, 2.7700000000000005, 3.0650000000000004, 3.3600000000000003, 3.6550000000000002, 3.95, 4.245000000000001, 4.540000000000001, 4.835000000000001, 5.130000000000001, 5.425000000000001, 5.720000000000001, 6.015000000000001, 6.3100000000000005, 6.605, 6.9, 1.7976931348623157e+308]]}, \\"petal_width_cm\\": {\\"count\\": 150.0, \\"mean\\": 1.1993333333333336, \\"std\\": 0.7622376689603465, \\"min\\": 0.1, \\"25%\\": 0.3, \\"50%\\": 1.3, \\"75%\\": 1.8, \\"max\\": 2.5, \\"hist\\": [[0, 34, 7, 7, 1, 1, 0, 0, 7, 3, 5, 21, 12, 4, 2, 12, 11, 6, 3, 8, 6, 0], [-1.7976931348623157e+308, 0.1, 0.22, 0.33999999999999997, 0.45999999999999996, 0.58, 0.7, 0.82, 0.94, 1.06, 1.1800000000000002, 1.3, 1.42, 1.54, 1.6600000000000001, 1.78, 1.9, 2.02, 2.14, 2.2600000000000002, 2.38, 2.5, 1.7976931348623157e+308]]}}", "drift_measures": "{\\"sepal_length_cm\\":{\\"hellinger\\":0.0,\\"kld\\":0.0,\\"tvd\\":0.0},\\"sepal_width_cm\\":{\\"hellinger\\":0.0,\\"kld\\":0.0,\\"tvd\\":0.0},\\"petal_length_cm\\":{\\"hellinger\\":0.0000000105,\\"kld\\":0.0,\\"tvd\\":0.0},\\"petal_width_cm\\":{\\"hellinger\\":0.0,\\"kld\\":0.0,\\"tvd\\":0.0}}", "drift_status": 0}',  # noqa: E501
                "result_kind": 0,
                "result_name": "general_drift",
                "result_status": 0,
                "result_value": 1.3170890159654386e-9,
                "start_infer_time": "2024-05-12 14:52:26.000000+00:00",
            }
        )

    @staticmethod
    @patch("mlrun.utils.v3io_clients.get_client")  # patch frames client
    def test_update_model_endpoint(
        _, general_drift_event: _RawEvent, mock_v3io_client: V3IOClient
    ) -> None:
        with patch(
            "mlrun.utils.v3io_clients.get_v3io_client",
            Mock(return_value=mock_v3io_client),
        ):
            ModelMonitoringWriter(project=TEST_PROJECT).do(general_drift_event)
        update_mock = mock_v3io_client.kv.update
        assert update_mock.call_count == 2, (
            "Expects two update calls - one for the results KV, "
            "and one for the model endpoint"
        )
        update_mock.assert_called_with(
            container="users",
            table_path="pipelines/test-application-results/model-endpoints/endpoints/",
            key="fc96fcd22935343586ce32c5d4614f5dca816405",
            attributes={
                "current_stats": b'{"sepal_length_cm": {"count": 150.0, "mean": 5.843333333333334, "std": 0.828066127977863, "min": 4.3, "25%": 5.1, "50%": 5.8, "75%": 6.4, "max": 7.9, "hist": [[0, 4, 5, 7, 16, 9, 5, 13, 14, 10, 6, 10, 16, 7, 11, 4, 2, 4, 1, 5, 1, 0], [-1.7976931348623157e+308, 4.3, 4.4799999999999995, 4.66, 4.84, 5.02, 5.2, 5.38, 5.5600000000000005, 5.74, 5.92, 6.1, 6.28, 6.46, 6.640000000000001, 6.82, 7.0, 7.18, 7.36, 7.54, 7.720000000000001, 7.9, 1.7976931348623157e+308]]}, "sepal_width_cm": {"count": 150.0, "mean": 3.0573333333333337, "std": 0.4358662849366982, "min": 2.0, "25%": 2.8, "50%": 3.0, "75%": 3.3, "max": 4.4, "hist": [[0, 1, 3, 4, 3, 8, 14, 14, 10, 26, 11, 19, 12, 6, 4, 9, 2, 1, 1, 1, 1, 0], [-1.7976931348623157e+308, 2.0, 2.12, 2.24, 2.3600000000000003, 2.48, 2.6, 2.72, 2.8400000000000003, 2.96, 3.08, 3.2, 3.3200000000000003, 3.4400000000000004, 3.5600000000000005, 3.6800000000000006, 3.8000000000000003, 3.9200000000000004, 4.040000000000001, 4.16, 4.28, 4.4, 1.7976931348623157e+308]]}, "petal_length_cm": {"count": 150.0, "mean": 3.7580000000000005, "std": 1.7652982332594662, "min": 1.0, "25%": 1.6, "50%": 4.35, "75%": 5.1, "max": 6.9, "hist": [[0, 4, 33, 11, 2, 0, 0, 1, 2, 3, 5, 12, 14, 12, 17, 6, 12, 7, 4, 2, 3, 0], [-1.7976931348623157e+308, 1.0, 1.295, 1.59, 1.8850000000000002, 2.18, 2.475, 2.7700000000000005, 3.0650000000000004, 3.3600000000000003, 3.6550000000000002, 3.95, 4.245000000000001, 4.540000000000001, 4.835000000000001, 5.130000000000001, 5.425000000000001, 5.720000000000001, 6.015000000000001, 6.3100000000000005, 6.605, 6.9, 1.7976931348623157e+308]]}, "petal_width_cm": {"count": 150.0, "mean": 1.1993333333333336, "std": 0.7622376689603465, "min": 0.1, "25%": 0.3, "50%": 1.3, "75%": 1.8, "max": 2.5, "hist": [[0, 34, 7, 7, 1, 1, 0, 0, 7, 3, 5, 21, 12, 4, 2, 12, 11, 6, 3, 8, 6, 0], [-1.7976931348623157e+308, 0.1, 0.22, 0.33999999999999997, 0.45999999999999996, 0.58, 0.7, 0.82, 0.94, 1.06, 1.1800000000000002, 1.3, 1.42, 1.54, 1.6600000000000001, 1.78, 1.9, 2.02, 2.14, 2.2600000000000002, 2.38, 2.5, 1.7976931348623157e+308]]}}',  # noqa: E501
                "drift_measures": '{"sepal_length_cm":{"hellinger":0.0,"kld":0.0,"tvd":0.0},"sepal_width_cm":{"hellinger":0.0,"kld":0.0,"tvd":0.0},"petal_length_cm":{"hellinger":0.0000000105,"kld":0.0,"tvd":0.0},"petal_width_cm":{"hellinger":0.0,"kld":0.0,"tvd":0.0}}',  # noqa: E501
                "drift_status": 0,
            },
        )


class TestTSDB:
    """
    In the following test, we will test the TSDB writer functionality with a V3IO TSDB connector.
    It includes:
    - Writing an application result event to the TSDB.
    - Verifying that we don't write the extra data to the TSDB.
    - Verifying that the written record includes all the expected columns.
    - Deleting the resources from the TSDB.
    """

    @staticmethod
    @pytest.fixture
    def tsdb_connector() -> mlrun.model_monitoring.db.tsdb.v3io.V3IOTSDBConnector:
        tsdb_connector = mlrun.model_monitoring.db.tsdb.v3io.V3IOTSDBConnector(
            project=TEST_PROJECT
        )

        # Generate dummy tables for the test
        tsdb_connector._frames_client = v3io_frames.client.ClientBase = (
            tsdb_connector._get_v3io_frames_client(V3IO_TABLE_CONTAINER)
        )
        tsdb_connector.tables = {
<<<<<<< HEAD
            mm_constants.V3IOTSDBTables.APP_RESULTS: mm_constants.V3IOTSDBTables.APP_RESULTS,
            mm_constants.V3IOTSDBTables.METRICS: mm_constants.V3IOTSDBTables.METRICS,
        }
        tsdb_connector.create_tables()
=======
            mm_constants.MonitoringTSDBTables.APP_RESULTS: mm_constants.MonitoringTSDBTables.APP_RESULTS,
            mm_constants.MonitoringTSDBTables.METRICS: mm_constants.MonitoringTSDBTables.METRICS,
        }
        tsdb_connector.create_tsdb_application_tables()
>>>>>>> f87f68f6

        return tsdb_connector

    @staticmethod
    @pytest.fixture
    def writer(
<<<<<<< HEAD
        tsdb_connector: tsdb_connector,
=======
        tsdb_connector: mlrun.model_monitoring.db.tsdb.v3io.V3IOTSDBConnector,
>>>>>>> f87f68f6
    ) -> ModelMonitoringWriter:
        writer = Mock(spec=ModelMonitoringWriter)
        writer.project = TEST_PROJECT
        writer._tsdb_connector = tsdb_connector
        return writer

    @staticmethod
    @pytest.mark.parametrize(
        ("event"),
        [(0, "1.6.0", "result"), (0, "1.7.0", "result")],
        indirect=["event"],
    )
    @pytest.mark.skipif(
        os.getenv("V3IO_FRAMESD") is None or os.getenv("V3IO_ACCESS_KEY") is None,
        reason="Configure Framsed to access V3IO store targets",
    )
    def test_tsdb_writer(
        event: _AppResultEvent,
        writer: ModelMonitoringWriter,
    ) -> None:
        event, kind = ModelMonitoringWriter._reconstruct_event(event)
        writer._tsdb_connector.write_application_event(event=event.copy(), kind=kind)
        record_from_tsdb = writer._tsdb_connector.get_records(
<<<<<<< HEAD
            table=mm_constants.V3IOTSDBTables.APP_RESULTS,
=======
            table=mm_constants.MonitoringTSDBTables.APP_RESULTS,
>>>>>>> f87f68f6
            filter_query=f"endpoint_id=='{event[WriterEvent.ENDPOINT_ID]}'",
            start="now-1d",
            end="now+1d",
        )

        actual_columns = list(record_from_tsdb.columns)
        assert (
            ResultData.RESULT_EXTRA_DATA not in actual_columns
        ), "The extra data should not be written to the TSDB"

        expected_columns = WriterEvent.list() + ResultData.list()
        expected_columns.remove(ResultData.RESULT_EXTRA_DATA)
        expected_columns.remove(WriterEvent.END_INFER_TIME)
        expected_columns.remove(WriterEvent.DATA)
        expected_columns.remove(WriterEvent.EVENT_KIND)

        # Assert that the record includes all the expected columns
        assert sorted(expected_columns) == sorted(actual_columns)

        # Cleanup the resources and verify that the data was deleted
        writer._tsdb_connector.delete_tsdb_resources()

        with pytest.raises(v3io_frames.errors.ReadError):
            writer._tsdb_connector.get_records(
<<<<<<< HEAD
                table=mm_constants.V3IOTSDBTables.APP_RESULTS,
=======
                table=mm_constants.MonitoringTSDBTables.APP_RESULTS,
>>>>>>> f87f68f6
                filter_query=f"endpoint_id=='{event[WriterEvent.ENDPOINT_ID]}'",
                start="now-1d",
                end="now+1d",
            )

    @staticmethod
    @pytest.mark.parametrize(
        ("event", "expected_notification_call"),
        [
            ((2, "1.6.0", "result"), True),
            ((1, "1.6.0", "result"), False),
            ((0, "1.6.0", "result"), False),
            ((2, "1.7.0", "result"), True),
            ((1, "1.7.0", "result"), False),
            ((0, "1.7.0", "result"), False),
        ],
        indirect=["event"],
    )
    def test_notifier(
        event: _AppResultEvent,
        expected_notification_call: bool,
        notification_pusher: Mock,
    ) -> None:
        event, kind = ModelMonitoringWriter._reconstruct_event(event)
        _Notifier(event=event, notification_pusher=notification_pusher).notify()
        assert notification_pusher.push.call_count == expected_notification_call

    @staticmethod
    @pytest.mark.parametrize(
        ("event"),
        [(0, "1.7.0", "metric")],
        indirect=["event"],
    )
    @pytest.mark.skipif(
        os.getenv("V3IO_FRAMESD") is None or os.getenv("V3IO_ACCESS_KEY") is None,
        reason="Configure Framsed to access V3IO store targets",
    )
    def test_metric_write(
        event: _AppResultEvent,
        writer: ModelMonitoringWriter,
    ) -> None:
        event, kind = ModelMonitoringWriter._reconstruct_event(event)
        writer._tsdb_connector.write_application_event(event, kind)<|MERGE_RESOLUTION|>--- conflicted
+++ resolved
@@ -11,16 +11,6 @@
 # WITHOUT WARRANTIES OR CONDITIONS OF ANY KIND, either express or implied.
 # See the License for the specific language governing permissions and
 # limitations under the License.
-<<<<<<< HEAD
-import datetime
-import json
-import os
-from unittest.mock import Mock
-
-import pytest
-import semver
-=======
-
 import datetime
 import json
 import os
@@ -29,8 +19,8 @@
 import pytest
 import semver
 import v3io.dataplane.kv
->>>>>>> f87f68f6
 import v3io_frames.client
+
 
 import mlrun.common.schemas.model_monitoring as mm_constants
 import mlrun.model_monitoring
@@ -52,9 +42,6 @@
 TEST_PROJECT = "test-application-results"
 V3IO_TABLE_CONTAINER = f"bigdata/{TEST_PROJECT}"
 
-TEST_PROJECT = "test-application-results"
-V3IO_TABLE_CONTAINER = f"bigdata/{TEST_PROJECT}"
-
 
 @pytest.fixture(params=[(0, "1.7.0", "result")])
 def event(request: pytest.FixtureRequest) -> _AppResultEvent:
@@ -214,28 +201,17 @@
             tsdb_connector._get_v3io_frames_client(V3IO_TABLE_CONTAINER)
         )
         tsdb_connector.tables = {
-<<<<<<< HEAD
-            mm_constants.V3IOTSDBTables.APP_RESULTS: mm_constants.V3IOTSDBTables.APP_RESULTS,
-            mm_constants.V3IOTSDBTables.METRICS: mm_constants.V3IOTSDBTables.METRICS,
-        }
-        tsdb_connector.create_tables()
-=======
-            mm_constants.MonitoringTSDBTables.APP_RESULTS: mm_constants.MonitoringTSDBTables.APP_RESULTS,
-            mm_constants.MonitoringTSDBTables.METRICS: mm_constants.MonitoringTSDBTables.METRICS,
+            mm_constants.V3IOTSDBTables.APP_RESULTS: mm_constants.MonitoringTSDBTables.APP_RESULTS,
+            mm_constants.V3IOTSDBTables.METRICS: mm_constants.MonitoringTSDBTables.METRICS,
         }
         tsdb_connector.create_tsdb_application_tables()
->>>>>>> f87f68f6
 
         return tsdb_connector
 
     @staticmethod
     @pytest.fixture
     def writer(
-<<<<<<< HEAD
-        tsdb_connector: tsdb_connector,
-=======
         tsdb_connector: mlrun.model_monitoring.db.tsdb.v3io.V3IOTSDBConnector,
->>>>>>> f87f68f6
     ) -> ModelMonitoringWriter:
         writer = Mock(spec=ModelMonitoringWriter)
         writer.project = TEST_PROJECT
@@ -259,11 +235,7 @@
         event, kind = ModelMonitoringWriter._reconstruct_event(event)
         writer._tsdb_connector.write_application_event(event=event.copy(), kind=kind)
         record_from_tsdb = writer._tsdb_connector.get_records(
-<<<<<<< HEAD
             table=mm_constants.V3IOTSDBTables.APP_RESULTS,
-=======
-            table=mm_constants.MonitoringTSDBTables.APP_RESULTS,
->>>>>>> f87f68f6
             filter_query=f"endpoint_id=='{event[WriterEvent.ENDPOINT_ID]}'",
             start="now-1d",
             end="now+1d",
@@ -288,11 +260,7 @@
 
         with pytest.raises(v3io_frames.errors.ReadError):
             writer._tsdb_connector.get_records(
-<<<<<<< HEAD
                 table=mm_constants.V3IOTSDBTables.APP_RESULTS,
-=======
-                table=mm_constants.MonitoringTSDBTables.APP_RESULTS,
->>>>>>> f87f68f6
                 filter_query=f"endpoint_id=='{event[WriterEvent.ENDPOINT_ID]}'",
                 start="now-1d",
                 end="now+1d",
