# Copyright 2023 Iguazio
#
# Licensed under the Apache License, Version 2.0 (the "License");
# you may not use this file except in compliance with the License.
# You may obtain a copy of the License at
#
#   http://www.apache.org/licenses/LICENSE-2.0
#
# Unless required by applicable law or agreed to in writing, software
# distributed under the License is distributed on an "AS IS" BASIS,
# WITHOUT WARRANTIES OR CONDITIONS OF ANY KIND, either express or implied.
# See the License for the specific language governing permissions and
# limitations under the License.
#
import builtins
import collections
import json
import pathlib
import re
import unittest.mock

import deepdiff
import setuptools

import tests.conftest


def test_extras_requirement_file_aligned():
    """
    See comment in top of "extras-requirements.txt" for explanation for what this test is for
    """
    setup_py_extras_requirements_specifiers = _import_extras_requirements()
    extras_requirements_file_specifiers = _load_requirements(
        pathlib.Path(tests.conftest.root_path) / "extras-requirements.txt"
    )
    setup_py_extras_requirements_specifiers_map = _parse_requirement_specifiers_list(
        setup_py_extras_requirements_specifiers
    )
    extras_requirements_file_specifiers_map = _parse_requirement_specifiers_list(
        extras_requirements_file_specifiers
    )
    assert (
        deepdiff.DeepDiff(
            setup_py_extras_requirements_specifiers_map,
            extras_requirements_file_specifiers_map,
            ignore_order=True,
        )
        == {}
    )


def test_requirement_specifiers_convention():
    """
    This test exists to verify we follow our convention for requirement specifiers which is:
    If the package major is 0, it is considered unstable, and minor changes may include backwards incompatible changes.
    Therefore we limit to patch changes only, the way to do it is to specify X.Y.Z with the ~= operator.
    If the package major is 1 or above, it is considered stable, backwards incompatible changes can only occur together
    with a major bump. Therefore we allow patch and minor changes, the way to do it is to specify X.Y with the ~=
    operator
    """
    requirement_specifiers_map = _generate_all_requirement_specifiers_map()
    print(requirement_specifiers_map)

    invalid_requirement_specifiers_map = collections.defaultdict(set)
    for requirement_name, requirement_specifiers in requirement_specifiers_map.items():
        for requirement_specifier in requirement_specifiers:
            # we don't care about what's coming after the ; (it will be something like "python_version < '3.7'")
            tested_requirement_specifier = requirement_specifier.split(";")[0]
            invalid_requirement = False
            if not tested_requirement_specifier.startswith("~="):
                invalid_requirement = True
            else:
                major_version = int(
                    tested_requirement_specifier[
                        len("~=") : tested_requirement_specifier.find(".")
                    ]
                )

                # either major or part of limited group of "stable" packages
                is_stable_requirement = major_version >= 1 or requirement_name in [
                    "wheel",
                ]
                # if it's stable we want to prevent only major changes, meaning version should be X.Y
                # if it's not stable we want to prevent major and minor changes, meaning version should be X.Y.Z
                wanted_number_of_dot_occurrences = 1 if is_stable_requirement else 2
                if (
                    tested_requirement_specifier.count(".")
                    != wanted_number_of_dot_occurrences
                ):
                    invalid_requirement = True
            if invalid_requirement:
                invalid_requirement_specifiers_map[requirement_name].add(
                    requirement_specifier
                )

    # filter out pinned requirements (==) and requirements with both upper and lower bounds
    # this is done on requirement with single specifier only, for simplicity
    for requirement_name, requirement_specifiers in list(
        invalid_requirement_specifiers_map.items()
    ):
        if requirement_specifiers and len(requirement_specifiers) == 1:
            requirement_specifier = list(requirement_specifiers)[0]
            bound_up = ">=" in requirement_specifier or "~=" in requirement_specifier
            bound_down = "<=" in requirement_specifier or "<" in requirement_specifier
            pinned = "==" in requirement_specifier
            if pinned or (bound_up and bound_down):
                invalid_requirement_specifiers_map.pop(requirement_name)
                continue

    ignored_invalid_map = {
        # See comment near requirement for why we're limiting to patch changes only for all of these
        "aiobotocore": {">=2.5.0,<2.8"},
<<<<<<< HEAD
        "storey": {"~=1.7.5"},
=======
        "storey": {"~=1.6.20"},
>>>>>>> bcb163bd
        "nuclio-sdk": {">=0.5"},
        "bokeh": {"~=2.4, >=2.4.2"},
        # protobuf is limited just for docs
        "sphinx-book-theme": {"~=1.0.1"},
        # These 2 are used in a tests that is purposed to test requirement without specifiers
        "faker": {""},
        "python-dotenv": {""},
        # These are not semver
        "pyhive": {" @ git+https://github.com/v3io/PyHive.git@v0.6.999"},
        "v3io-generator": {
            " @ git+https://github.com/v3io/data-science.git#subdirectory=generator"
        },
        "databricks-sdk": {"~=0.13.0"},
        "distributed": {"~=2023.9.0"},
        "dask": {"~=2023.9.0"},
        "nbclassic": {">=0.2.8"},
        "gitpython": {"~=3.1, >=3.1.41"},
        "pydantic": {"~=1.10, >=1.10.8"},
        "jinja2": {"~=3.1, >=3.1.3"},
        "pyopenssl": {">=23"},
        "google-cloud-bigquery": {"[pandas, bqstorage]==3.14.1"},
        # plotly artifact body in 5.12.0 may contain chars that are not encodable in 'latin-1' encoding
        # so, it cannot be logged as artifact (raised UnicodeEncode error - ML-3255)
        "plotly": {"~=5.4, <5.12.0"},
        # due to a bug in apscheduler with python 3.9 https://github.com/agronholm/apscheduler/issues/770
        "apscheduler": {"~=3.6, !=3.10.2"},
        # used in tests
        "aioresponses": {"~=0.7"},
        # conda requirements since conda does not support ~= operator
        "lightgbm": {">=3.0"},
        "protobuf": {"~=3.20.3", ">=3.20.3, <4"},
    }

    for (
        ignored_requirement_name,
        ignored_specifiers,
    ) in ignored_invalid_map.items():
        if ignored_requirement_name in invalid_requirement_specifiers_map:
            diff = deepdiff.DeepDiff(
                invalid_requirement_specifiers_map[ignored_requirement_name],
                ignored_specifiers,
                ignore_order=True,
            )
            if diff == {}:
                del invalid_requirement_specifiers_map[ignored_requirement_name]

    assert invalid_requirement_specifiers_map == {}


def test_requirement_specifiers_inconsistencies():
    """
    This test exists to verify we don't have inconsistencies in requirement specifiers between different requirements
    files
    """
    requirement_specifiers_map = _generate_all_requirement_specifiers_map()
    inconsistent_specifiers_map = {}
    print(requirement_specifiers_map)
    for requirement_name, requirement_specifiers in requirement_specifiers_map.items():
        if not len(requirement_specifiers) == 1:
            inconsistent_specifiers_map[requirement_name] = requirement_specifiers

    ignored_inconsistencies_map = {
        # The empty specifier is from tests/runtimes/assets/requirements.txt which is there specifically to test the
        # scenario of requirements without version specifiers
        "python-dotenv": {"", "~=0.17.0"},
        # conda requirements since conda does not support ~= operator and
        # since platform condition is not required for docker
        "lightgbm": {"~=3.0", "~=3.0; platform_machine != 'arm64'", ">=3.0"},
        "protobuf": {"~=3.20.3", ">=3.20.3, <4"},
        "pyyaml": {"~=5.1", ">=5.4.1, <6"},
    }

    for (
        inconsistent_requirement_name,
        inconsistent_specifiers,
    ) in ignored_inconsistencies_map.items():
        if inconsistent_requirement_name in inconsistent_specifiers_map:
            diff = deepdiff.DeepDiff(
                inconsistent_specifiers_map[inconsistent_requirement_name],
                inconsistent_specifiers,
                ignore_order=True,
            )
            if diff == {}:
                del inconsistent_specifiers_map[inconsistent_requirement_name]

    assert inconsistent_specifiers_map == {}


def test_requirement_from_remote():
    """
    This test checks the functionality of parsing requirement specifiers from remotes
    """
    requirement_specifiers_map = _parse_requirement_specifiers_list(
        [
            "some-package~=1.9, <1.17.50",
            "other-package==0.1",
            "git+https://github.com/mlrun/something.git@some-branch#egg=more-package",
        ]
    )
    assert len(requirement_specifiers_map) > 0
    assert requirement_specifiers_map["some-package"] == {
        "~=1.9, <1.17.50",
    }
    assert requirement_specifiers_map["other-package"] == {
        "==0.1",
    }
    assert requirement_specifiers_map["more-package"] == {
        "git+https://github.com/mlrun/something.git@some-branch",
    }


def _generate_all_requirement_specifiers_map() -> dict[str, set]:
    requirements_file_paths = list(
        pathlib.Path(tests.conftest.root_path).rglob("**/*requirements.txt")
    )
    venv_path = pathlib.Path(tests.conftest.root_path) / "venv"
    requirements_file_paths = list(
        filter(lambda path: str(venv_path) not in str(path), requirements_file_paths)
    )

    requirement_specifiers = []
    for requirements_file_path in requirements_file_paths:
        requirement_specifiers.extend(_load_requirements(requirements_file_path))

    requirement_specifiers.extend(_import_extras_requirements())

    return _parse_requirement_specifiers_list(requirement_specifiers)


def _parse_requirement_specifiers_list(
    requirement_specifiers,
) -> dict[str, set]:
    specific_module_regex = (
        r"^"
        r"(?P<requirementName>[a-zA-Z\-0-9_]+)"
        r"(?P<requirementExtra>\[[a-zA-Z\-0-9_]+\])?"
        r"(?P<requirementSpecifier>.*)"
    )
    remote_location_regex = (
        r"^(?P<requirementSpecifier>.*)#egg=(?P<requirementName>[^#]+)"
    )
    requirement_specifiers_map = collections.defaultdict(set)
    for requirement_specifier in requirement_specifiers:
        regex = (
            remote_location_regex
            if "#egg=" in requirement_specifier
            else specific_module_regex
        )
        match = re.fullmatch(regex, requirement_specifier)
        assert (
            match is not None
        ), f"Requirement specifier did not matched regex. {requirement_specifier}"
        requirement_specifiers_map[match.groupdict()["requirementName"].lower()].add(
            match.groupdict()["requirementSpecifier"]
        )
    return requirement_specifiers_map


def _import_extras_requirements():
    def mock_file_open(file, *args, **kwargs):
        if "setup.py" not in str(file):
            return unittest.mock.mock_open(
                read_data=json.dumps({"version": "some-ver"})
            ).return_value
        else:
            return original_open(file, *args, **kwargs)

    original_setup = setuptools.setup
    original_open = builtins.open
    setuptools.setup = lambda *args, **kwargs: 0
    builtins.open = mock_file_open

    import dependencies

    setuptools.setup = original_setup
    builtins.open = original_open

    ignored_extras = ["api", "complete", "complete-api", "all", "google-cloud"]

    extras_requirements = []
    for extra_name, extra_requirements in dependencies.extra_requirements().items():
        if extra_name not in ignored_extras:
            extras_requirements.extend(extra_requirements)

    return extras_requirements


def _load_requirements(path):
    """
    Load dependencies from requirements file, exactly like `setup.py`
    """
    with open(path) as fp:
        deps = []
        for line in fp:
            if _is_ignored_requirement_line(line):
                continue
            line = line.strip()

            if len(line.split(" #")) > 1:
                line = line.split(" #")[0]

            # e.g.: git+https://github.com/nuclio/nuclio-jupyter.git@some-branch#egg=nuclio-jupyter
            if "#egg=" in line:
                _, package = line.split("#egg=")
                deps.append(f"{package} @ {line}")
                continue

            # append package
            deps.append(line)
        return deps


def _is_ignored_requirement_line(line):
    line = line.strip()
    return (not line) or (line[0] == "#")<|MERGE_RESOLUTION|>--- conflicted
+++ resolved
@@ -17,6 +17,7 @@
 import json
 import pathlib
 import re
+import typing
 import unittest.mock
 
 import deepdiff
@@ -110,11 +111,7 @@
     ignored_invalid_map = {
         # See comment near requirement for why we're limiting to patch changes only for all of these
         "aiobotocore": {">=2.5.0,<2.8"},
-<<<<<<< HEAD
-        "storey": {"~=1.7.5"},
-=======
         "storey": {"~=1.6.20"},
->>>>>>> bcb163bd
         "nuclio-sdk": {">=0.5"},
         "bokeh": {"~=2.4, >=2.4.2"},
         # protobuf is limited just for docs
@@ -226,7 +223,7 @@
     }
 
 
-def _generate_all_requirement_specifiers_map() -> dict[str, set]:
+def _generate_all_requirement_specifiers_map() -> typing.Dict[str, typing.Set]:
     requirements_file_paths = list(
         pathlib.Path(tests.conftest.root_path).rglob("**/*requirements.txt")
     )
@@ -246,7 +243,7 @@
 
 def _parse_requirement_specifiers_list(
     requirement_specifiers,
-) -> dict[str, set]:
+) -> typing.Dict[str, typing.Set]:
     specific_module_regex = (
         r"^"
         r"(?P<requirementName>[a-zA-Z\-0-9_]+)"
