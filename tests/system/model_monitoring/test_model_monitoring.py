--- conflicted
+++ resolved
@@ -1135,11 +1135,7 @@
         )
 
         df: pd.DataFrame = tsdb_client.get_records(
-<<<<<<< HEAD
             table=mm_constants.V3IOTSDBTables.APP_RESULTS,
-=======
-            table=mm_constants.MonitoringTSDBTables.APP_RESULTS,
->>>>>>> f87f68f6
             start="now-5m",
             end="now",
         )
