--- conflicted
+++ resolved
@@ -16,7 +16,7 @@
 import os
 import string
 from datetime import datetime, timedelta, timezone
-from random import choice, choices, randint, uniform
+from random import choice, randint, uniform
 from time import monotonic, sleep
 from typing import Optional
 
@@ -204,12 +204,6 @@
         # )
         # assert len(filter_labels) == 4
 
-    @staticmethod
-    def _get_auth_info() -> mlrun.api.schemas.AuthInfo:
-        return mlrun.api.schemas.AuthInfo(
-            data_session=os.environ.get("V3IO_ACCESS_KEY")
-        )
-
     def _mock_random_endpoint(self, state: Optional[str] = None) -> ModelEndpoint:
         def random_labels():
             return {
@@ -441,10 +435,7 @@
 
         # Validate monitoring mode
         model_endpoint = endpoints_list.endpoints[0]
-        assert (
-            model_endpoint.spec.monitoring_mode
-            == mlrun.api.schemas.ModelMonitoringMode.enabled.value
-        )
+        assert model_endpoint.spec.monitoring_mode == ModelMonitoringMode.enabled.value
 
         # Validate tracking policy
         batch_job = db.get_schedule(
@@ -698,186 +689,6 @@
                     assert measure in drift_measures
                     assert type(drift_measures[measure]) == float
 
-<<<<<<< HEAD
-    @pytest.mark.timeout(200)
-    def test_model_monitoring_with_regression(self):
-        # The following test:
-        # 1 - apply model monitoring for a regression algorithm
-        # 2 - use auto_trainer functionality
-        # 3 - creates the model monitoring feature set based on the feature vector and not on the model object
-
-        # Load boston housing pricing dataset
-        diabetes_data = load_diabetes()
-        train_set = pd.DataFrame(
-            diabetes_data.data, columns=diabetes_data.feature_names
-        ).reset_index()
-        train_set.rename({"index": "patient_id"}, axis=1, inplace=True)
-
-        # Load target dataset
-        target_set = pd.DataFrame(
-            diabetes_data.target, columns=["target"]
-        ).reset_index()
-        target_set.rename({"index": "patient_id"}, axis=1, inplace=True)
-
-        # Create feature sets for both the features and the labels
-        diabetes_set = mlrun.feature_store.FeatureSet(
-            "diabetes-set", entities=["patient_id"]
-        )
-        label_set = mlrun.feature_store.FeatureSet(
-            "target-set", entities=["patient_id"]
-        )
-
-        # Ingest data
-        mlrun.feature_store.ingest(diabetes_set, train_set)
-        mlrun.feature_store.ingest(
-            label_set, target_set, targets=[mlrun.datastore.targets.ParquetTarget()]
-        )
-
-        # Define feature vector and save it to MLRun's feature store DB
-        fv = mlrun.feature_store.FeatureVector(
-            "diabetes-features",
-            features=["diabetes-set.*"],
-            label_feature="target-set.target",
-        )
-        fv.save()
-
-        assert (
-            fv.uri == f"store://feature-vectors/{self.project_name}/diabetes-features"
-        )
-
-        # Request (get or create) the offline dataset from the feature store and save to a parquet target
-        mlrun.feature_store.get_offline_features(
-            fv, target=mlrun.datastore.targets.ParquetTarget()
-        )
-
-        # Train the model using the auto trainer from the marketplace
-        train = mlrun.import_function("hub://auto_trainer", new_name="train")
-        train.deploy()
-        model_class = "sklearn.linear_model.LinearRegression"
-        model_name = "diabetes_model"
-        label_columns = "target"
-
-        train_run = train.run(
-            inputs={"dataset": fv.uri},
-            params={
-                "model_class": model_class,
-                "model_name": model_name,
-                "label_columns": label_columns,
-                "train_test_split_size": 0.2,
-            },
-            handler="train",
-        )
-
-        # Remove features from model obj and set feature vector uri
-        db = mlrun.get_run_db()
-        model_obj: mlrun.artifacts.ModelArtifact = (
-            mlrun.datastore.store_resources.get_store_resource(
-                train_run.outputs["model"], db=db
-            )
-        )
-        model_obj.inputs = []
-        model_obj.feature_vector = fv.uri + ":latest"
-        mlrun.artifacts.model.update_model(model_obj)
-
-        # Set the serving topology to simple model routing
-        # with data enrichment and imputing from the feature vector
-        serving_fn = mlrun.import_function("hub://v2_model_server", new_name="serving")
-        serving_fn.set_topology(
-            "router",
-            mlrun.serving.routers.EnrichmentModelRouter(
-                feature_vector_uri=str(fv.uri), impute_policy={"*": "$mean"}
-            ),
-        )
-        serving_fn.add_model("diabetes_model", model_path=train_run.outputs["model"])
-
-        # Define tracking policy
-        tracking_policy = {
-            model_monitoring_constants.EventFieldType.DEFAULT_BATCH_INTERVALS: "0 */3 * * *"
-        }
-
-        # Enable model monitoring
-        serving_fn.set_tracking(tracking_policy=tracking_policy)
-
-        # Deploy the serving function
-        serving_fn.deploy()
-
-        # Validate that the model monitoring batch access key is replaced with an internal secret
-        batch_function = mlrun.get_run_db().get_function(
-            name="model-monitoring-batch", project=self.project_name
-        )
-        batch_access_key = batch_function["metadata"]["credentials"]["access_key"]
-        auth_secret = mlrun.mlconf.secret_stores.kubernetes.auth_secret_name.format(
-            hashed_access_key=""
-        )
-        assert batch_access_key.startswith(
-            mlrun.model.Credentials.secret_reference_prefix + auth_secret
-        )
-
-        # Validate a single endpoint
-        endpoints_list = mlrun.get_run_db().list_model_endpoints(self.project_name)
-        assert len(endpoints_list.endpoints) == 1
-
-        # Validate monitoring mode
-        model_endpoint = endpoints_list.endpoints[0]
-        assert model_endpoint.spec.monitoring_mode == ModelMonitoringMode.enabled.value
-
-        # Validate tracking policy
-        batch_job = db.get_schedule(
-            project=self.project_name, name="model-monitoring-batch"
-        )
-        assert batch_job.cron_trigger.hour == "*/3"
-
-        # TODO: uncomment the following assertion once the auto trainer function
-        #  from mlrun marketplace is upgraded to 1.0.8
-        # assert len(model_obj.spec.feature_stats) == len(
-        #     model_endpoint.spec.feature_names
-        # ) + len(model_endpoint.spec.label_names)
-
-        # Validate monitoring feature set URI
-        assert mlrun.feature_store.get_feature_set(
-            model_endpoint.status.monitoring_feature_set_uri
-        )
-
-        monitoring_feature_set = mlrun.feature_store.get_feature_set(
-            f"store://feature-sets/{self.project_name}/monitoring-serving-diabetes_model-latest:latest"
-        )
-
-        # Validate URI structure in both model endpoint object and monitoring feature set (remove the default version
-        # tag from the feature set URI)
-        assert (
-            model_endpoint.status.monitoring_feature_set_uri
-            == monitoring_feature_set.uri.replace(":latest", "")
-        )
-
-    @staticmethod
-    def _get_auth_info() -> mlrun.api.schemas.AuthInfo:
-        return mlrun.api.schemas.AuthInfo(
-            data_session=os.environ.get("V3IO_ACCESS_KEY")
-        )
-
-    def _mock_random_endpoint(self, state: Optional[str] = None) -> ModelEndpoint:
-        def random_labels():
-            return {
-                f"{choice(string.ascii_letters)}": randint(0, 100) for _ in range(1, 5)
-            }
-
-        return ModelEndpoint(
-            metadata=ModelEndpointMetadata(
-                project=self.project_name,
-                labels=random_labels(),
-                uid="".join(choices(string.ascii_lowercase, k=15)),
-            ),
-            spec=ModelEndpointSpec(
-                function_uri=f"test/function_{randint(0, 100)}:v{randint(0, 100)}",
-                model=f"model_{randint(0, 100)}:v{randint(0, 100)}",
-                model_class="classifier",
-                active=True,
-            ),
-            status=ModelEndpointStatus(state=state),
-        )
-
-=======
->>>>>>> b0bb0f8f
     def _check_monitoring_building_state(self, base_runtime):
         # Check if model monitoring stream function is ready
         stat = mlrun.get_run_db().get_builder_status(base_runtime)
