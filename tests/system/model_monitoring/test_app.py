# Copyright 2023 Iguazio
#
# Licensed under the Apache License, Version 2.0 (the "License");
# you may not use this file except in compliance with the License.
# You may obtain a copy of the License at
#
#   http://www.apache.org/licenses/LICENSE-2.0
#
# Unless required by applicable law or agreed to in writing, software
# distributed under the License is distributed on an "AS IS" BASIS,
# WITHOUT WARRANTIES OR CONDITIONS OF ANY KIND, either express or implied.
# See the License for the specific language governing permissions and
# limitations under the License.

import concurrent
import concurrent.futures
import json
import pickle
import time
import typing
import uuid
from concurrent.futures import ThreadPoolExecutor
from dataclasses import dataclass, field
from datetime import timedelta
from pathlib import Path

import numpy as np
import pandas as pd
import pytest
from sklearn.datasets import load_iris
from sklearn.model_selection import train_test_split
from sklearn.svm import SVC

import mlrun
import mlrun.common.schemas.model_monitoring.constants as mm_constants
import mlrun.feature_store
import mlrun.feature_store as fstore
import mlrun.model_monitoring.api
from mlrun.datastore.targets import ParquetTarget
from mlrun.model_monitoring import TrackingPolicy
from mlrun.model_monitoring.application import ModelMonitoringApplicationBase
from mlrun.model_monitoring.evidently_application import SUPPORTED_EVIDENTLY_VERSION
from mlrun.model_monitoring.writer import _TSDB_BE, _TSDB_TABLE, ModelMonitoringWriter
from mlrun.utils.logger import Logger
from tests.system.base import TestMLRunSystem

from .assets.application import (
    EXPECTED_EVENTS_COUNT,
    DemoMonitoringApp,
    NoCheckDemoMonitoringApp,
)
from .assets.custom_evidently_app import CustomEvidentlyMonitoringApp


@dataclass
class _AppData:
    class_: type[ModelMonitoringApplicationBase]
    rel_path: str
    requirements: list[str] = field(default_factory=list)
    kwargs: dict[str, typing.Any] = field(default_factory=dict)
    abs_path: str = field(init=False)
    metrics: typing.Optional[set[str]] = None  # only for testing

    def __post_init__(self) -> None:
        path = Path(__file__).parent / self.rel_path
        assert path.exists()
        self.abs_path = str(path.absolute())


class _V3IORecordsChecker:
    _logger: Logger
    apps_data: list[_AppData]
    app_interval: int

    @classmethod
    def custom_setup_class(cls, project_name: str) -> None:
        cls._v3io_container = ModelMonitoringWriter.get_v3io_container(project_name)
        cls._kv_storage = ModelMonitoringWriter._get_v3io_client().kv
        cls._tsdb_storage = ModelMonitoringWriter._get_v3io_frames_client(
            cls._v3io_container
        )

    @classmethod
    def _test_kv_record(cls, ep_id: str) -> None:
        for app_data in cls.apps_data:
            app_name = app_data.class_.name
            cls._logger.debug("Checking the KV record of app", app_name=app_name)
            resp = ModelMonitoringWriter._get_v3io_client().kv.get(
                container=cls._v3io_container, table_path=ep_id, key=app_name
            )
            assert (
                data := resp.output.item
            ), f"V3IO KV app data is empty for app {app_name}"
            if app_data.metrics:
                assert (
                    data.keys() == app_data.metrics
                ), "The KV saved metrics are different than expected"

    @classmethod
    def _test_tsdb_record(cls, ep_id: str) -> None:
        df: pd.DataFrame = cls._tsdb_storage.read(
            backend=_TSDB_BE,
            table=_TSDB_TABLE,
            start=f"now-{5 * cls.app_interval}m",
            end="now",
        )
        assert not df.empty, "No TSDB data"
        assert (
            df.endpoint_id == ep_id
        ).all(), "The endpoint IDs are different than expected"

        assert set(df.application_name) == {
            app_data.class_.name for app_data in cls.apps_data
        }, "The application names are different than expected"

        tsdb_metrics = df.groupby("application_name").result_name.unique()
        for app_data in cls.apps_data:
            if app_metrics := app_data.metrics:
                app_name = app_data.class_.name
                cls._logger.debug("Checking the TSDB record of app", app_name=app_name)
                assert (
                    set(tsdb_metrics[app_name]) == app_metrics
                ), "The TSDB saved metrics are different than expected"

    @classmethod
    def _test_apps_parquet(
        cls, ep_id: str, inputs: set[str], outputs: set[str]
    ) -> None:
        parquet_apps_directory = (
            mlrun.model_monitoring.helpers.get_monitoring_parquet_path(
                mlrun.get_or_create_project(cls.project_name),
                kind=mm_constants.FileTargetKind.APPS_PARQUET,
            )
        )
        df = ParquetTarget(
            path=f"{parquet_apps_directory}/key={ep_id}",
        ).as_df()

        is_inputs_saved = inputs.issubset(df.columns)
        assert is_inputs_saved, "Dataframe does not contain the input columns"
        is_output_saved = outputs.issubset(df.columns)
        assert is_output_saved, "Dataframe does not contain the output columns"
        is_metadata_saved = set(mm_constants.FeatureSetFeatures.list()).issubset(
            df.columns
        )
        assert is_metadata_saved, "Dataframe does not contain the metadata columns"

    @classmethod
    def _test_v3io_records(
        cls, ep_id: str, inputs: set[str], outputs: set[str]
    ) -> None:
        cls._test_apps_parquet(ep_id, inputs, outputs)
        cls._test_kv_record(ep_id)
        cls._test_tsdb_record(ep_id)


@TestMLRunSystem.skip_test_if_env_not_configured
@pytest.mark.enterprise
class TestMonitoringAppFlow(TestMLRunSystem, _V3IORecordsChecker):
    project_name = "test-app-flow"
    # Set image to "<repo>/mlrun:<tag>" for local testing
    image: typing.Optional[str] = None

    @classmethod
    def custom_setup_class(cls) -> None:
        cls.max_events = typing.cast(
            int, mlrun.mlconf.model_endpoint_monitoring.parquet_batching_max_events
        )
        assert cls.max_events == EXPECTED_EVENTS_COUNT

        cls.model_name = "classification"
        cls.num_features = 4

        cls.app_interval: int = 1  # every 1 minute
        cls.app_interval_seconds = timedelta(minutes=cls.app_interval).total_seconds()

        cls.evidently_workspace_path = (
            f"/v3io/projects/{cls.project_name}/artifacts/evidently-workspace"
        )
        cls.evidently_project_id = str(uuid.uuid4())

        cls.apps_data: list[_AppData] = [
            _AppData(
                class_=DemoMonitoringApp,
                rel_path="assets/application.py",
                metrics={"data_drift_test", "model_perf"},
            ),
            _AppData(
                class_=CustomEvidentlyMonitoringApp,
                rel_path="assets/custom_evidently_app.py",
                requirements=[f"evidently=={SUPPORTED_EVIDENTLY_VERSION}"],
                kwargs={
                    "evidently_workspace_path": cls.evidently_workspace_path,
                    "evidently_project_id": cls.evidently_project_id,
                    "with_training_set": True,
                },
                metrics={"data_drift_test"},
            ),
        ]
        cls.infer_input = cls._generate_infer_input()
        cls.next_window_input = cls._generate_infer_input(num_events=1)

        _V3IORecordsChecker.custom_setup_class(project_name=cls.project_name)

    def _submit_controller_and_deploy_writer(self) -> None:
        self.project.enable_model_monitoring(
            base_period=self.app_interval,
            **({} if self.image is None else {"default_controller_image": self.image}),
        )

    def _set_and_deploy_monitoring_apps(self) -> None:
        with ThreadPoolExecutor() as executor:
            for app_data in self.apps_data:
                fn = self.project.set_model_monitoring_function(
                    func=app_data.abs_path,
                    application_class=app_data.class_.__name__,
                    name=app_data.class_.name,
                    image="mlrun/mlrun" if self.image is None else self.image,
                    requirements=app_data.requirements,
                    **app_data.kwargs,
                )
                executor.submit(fn.deploy)

    def _log_model(self, with_training_set: bool) -> tuple[set[str], set[str]]:
        train_set = None
        dataset = load_iris()
        if with_training_set:
            train_set = pd.DataFrame(
                dataset.data,
                columns=dataset.feature_names,
            )
            inputs = {
                mlrun.feature_store.api.norm_column_name(feature)
                for feature in dataset.feature_names
            }
        else:
            inputs = {f"f{i}" for i in range(len(dataset.feature_names))}

        self.project.log_model(
            f"{self.model_name}_{with_training_set}",
            model_dir=str((Path(__file__).parent / "assets").absolute()),
            model_file="model.pkl",
            training_set=train_set,
        )
        outputs = {"p0"}

        return inputs, outputs

    @classmethod
<<<<<<< HEAD
    def _deploy_model_serving(cls) -> mlrun.runtimes.nuclio.serving.ServingRuntime:
=======
    def _deploy_model_serving(
        cls, with_training_set: bool
    ) -> mlrun.runtimes.serving.ServingRuntime:
>>>>>>> bcb163bd
        serving_fn = mlrun.import_function(
            "hub://v2_model_server", project=cls.project_name, new_name="model-serving"
        )
        serving_fn.add_model(
            f"{cls.model_name}_{with_training_set}",
            model_path=f"store://models/{cls.project_name}/{cls.model_name}_{with_training_set}:latest",
        )
        serving_fn.set_tracking(tracking_policy=TrackingPolicy())
        if cls.image is not None:
            for attr in (
                "stream_image",
                "default_batch_image",
                "default_controller_image",
            ):
                setattr(serving_fn.spec.tracking_policy, attr, cls.image)
            serving_fn.spec.image = serving_fn.spec.build.image = cls.image

        serving_fn.deploy()
        return typing.cast(mlrun.runtimes.nuclio.serving.ServingRuntime, serving_fn)

    @classmethod
    def _get_model_endpoint_id(cls) -> str:
        endpoints = mlrun.get_run_db().list_model_endpoints(project=cls.project_name)
        assert endpoints and len(endpoints) == 1
        return endpoints[0].metadata.uid

    @classmethod
    def _generate_infer_input(cls, num_events: typing.Optional[int] = None) -> str:
        if num_events is None:
            num_events = cls.max_events
        return json.dumps({"inputs": [[0] * cls.num_features] * num_events})

    @pytest.mark.parametrize("with_training_set", [True, False])
    def test_app_flow(self, with_training_set) -> None:
        self.project = typing.cast(mlrun.projects.MlrunProject, self.project)
        inputs, outputs = self._log_model(with_training_set)

        for i in range(len(self.apps_data)):
            if "with_training_set" in self.apps_data[i].kwargs:
                self.apps_data[i].kwargs["with_training_set"] = with_training_set

        with ThreadPoolExecutor() as executor:
            executor.submit(
                self._submit_controller_and_deploy_writer,
            )
            executor.submit(self._set_and_deploy_monitoring_apps)
            future = executor.submit(self._deploy_model_serving, with_training_set)

        self.serving_fn = future.result()

        time.sleep(5)
        self.serving_fn.invoke(
            f"v2/models/{self.model_name}_{with_training_set}/infer", self.infer_input
        )
        # mark the first window as "done" with another request
        time.sleep(
            self.app_interval_seconds
            + mlrun.mlconf.model_endpoint_monitoring.parquet_batching_timeout_secs
            + 2
        )
        self.serving_fn.invoke(
            f"v2/models/{self.model_name}_{with_training_set}/infer",
            self.next_window_input,
        )
        # wait for the completed window to be processed
        time.sleep(1.2 * self.app_interval_seconds)

        self._test_v3io_records(
            ep_id=self._get_model_endpoint_id(), inputs=inputs, outputs=outputs
        )


@TestMLRunSystem.skip_test_if_env_not_configured
@pytest.mark.enterprise
class TestRecordResults(TestMLRunSystem, _V3IORecordsChecker):
    project_name = "test-mm-record-results"
    name_prefix = "infer-monitoring"
    # Set image to "<repo>/mlrun:<tag>" for local testing
    image: typing.Optional[str] = None

    @classmethod
    def custom_setup_class(cls) -> None:
        # model
        cls.classif = SVC()
        cls.model_name = "svc"
        # data
        cls.columns = ["a1", "a2", "b"]
        cls.y_name = "t"
        cls.num_rows = 15
        cls.num_cols = len(cls.columns)
        cls.num_classes = 2
        cls.x_train, cls.x_test, cls.y_train, cls.y_test = cls._generate_data()
        cls.training_set = cls.x_train.join(cls.y_train)
        cls.test_set = cls.x_test.join(cls.y_test)
        cls.infer_results_df = cls.test_set
        # endpoint
        cls.endpoint_id = "58d42fdd76ad999c377fad1adcafd2790b5a89b9"
        cls.function_name = f"{cls.name_prefix}-function"
        # training
        cls._train()

        # model monitoring app
        cls.app_data = _AppData(
            class_=NoCheckDemoMonitoringApp, rel_path="assets/application.py"
        )

        # model monitoring infra
        cls.app_interval: int = 1  # every 1 minute
        cls.app_interval_seconds = timedelta(minutes=cls.app_interval).total_seconds()
        cls.apps_data = [cls.app_data]
        _V3IORecordsChecker.custom_setup_class(project_name=cls.project_name)

    @classmethod
    def _generate_data(cls) -> list[typing.Union[pd.DataFrame, pd.Series]]:
        rng = np.random.default_rng(seed=1)
        x = pd.DataFrame(rng.random((cls.num_rows, cls.num_cols)), columns=cls.columns)
        y = pd.Series(np.arange(cls.num_rows) % cls.num_classes, name=cls.y_name)
        assert cls.num_rows > cls.num_classes
        return train_test_split(x, y, train_size=0.75, random_state=1)

    @classmethod
    def _train(cls) -> None:
        cls.classif.fit(
            cls.x_train,
            cls.y_train,  # pyright: ignore[reportGeneralTypeIssues]
        )

    def _log_model(self) -> None:
        self.project.log_model(  # pyright: ignore[reportOptionalMemberAccess]
            self.model_name,
            body=pickle.dumps(self.classif),
            model_file="classif.pkl",
            framework="sklearn",
            training_set=self.training_set,
            label_column=self.y_name,
        )

    def _deploy_monitoring_app(self) -> None:
        self.project = typing.cast(mlrun.projects.MlrunProject, self.project)
        fn = self.project.set_model_monitoring_function(
            func=self.app_data.abs_path,
            application_class=self.app_data.class_.__name__,
            name=self.app_data.class_.name,
            requirements=self.app_data.requirements,
            image="mlrun/mlrun" if self.image is None else self.image,
            **self.app_data.kwargs,
        )
        self.project.deploy_function(fn)

    def _record_results(self) -> None:
        mlrun.model_monitoring.api.record_results(
            project=self.project_name,
            model_path=self.project.get_artifact_uri(  # pyright: ignore[reportOptionalMemberAccess]
                key=self.model_name, category="model", tag="latest"
            ),
            model_endpoint_name=f"{self.name_prefix}-test",
            function_name=self.function_name,
            endpoint_id=self.endpoint_id,
            context=mlrun.get_or_create_ctx(name=f"{self.name_prefix}-context"),  # pyright: ignore[reportGeneralTypeIssues]
            infer_results_df=self.infer_results_df,
        )

    def _deploy_monitoring_infra(self) -> None:
        self.project.enable_model_monitoring(  # pyright: ignore[reportOptionalMemberAccess]
            base_period=self.app_interval,
            **({} if self.image is None else {"default_controller_image": self.image}),
        )

    def test_inference_feature_set(self) -> None:
        self._log_model()

        with ThreadPoolExecutor() as executor:
            executor.submit(self._deploy_monitoring_app)
            executor.submit(self._deploy_monitoring_infra)

        self._record_results()

        time.sleep(2.4 * self.app_interval_seconds)

        self._test_v3io_records(
            self.endpoint_id, inputs=set(self.columns), outputs=set(self.y_name)
        )


@TestMLRunSystem.skip_test_if_env_not_configured
@pytest.mark.enterprise
class TestAllKindOfServing(TestMLRunSystem):
    project_name = "test-mm-serving"
    # Set image to "<repo>/mlrun:<tag>" for local testing
    image: typing.Optional[str] = None

    @classmethod
    def custom_setup_class(cls) -> None:
        random_rgb_image_list = (
            np.random.randint(0, 256, (20, 30, 3), dtype=np.uint8)
            .reshape(-1, 3)
            .tolist()
        )
        cls.models = {
            "int_one_to_one": {
                "name": "serving_1",
                "model_name": "int_one_to_one",
                "class_name": "OneToOne",
                "data_point": [1, 2, 3],
                "schema": ["f0", "f1", "f2", "p0"],
            },
            "int_one_to_many": {
                "name": "serving_2",
                "model_name": "int_one_to_many",
                "class_name": "OneToMany",
                "data_point": [1, 2, 3],
                "schema": ["f0", "f1", "f2", "p0", "p1", "p2", "p3", "p4"],
            },
            "str_one_to_one": {
                "name": "serving_3",
                "model_name": "str_one_to_one",
                "class_name": "OneToOne",
                "data_point": "input_str",
                "schema": ["f0", "p0"],
            },
            "str_one_to_one_with_train": {
                "name": "serving_4",
                "model_name": "str_one_to_one_with_train",
                "class_name": "OneToOne",
                "data_point": "input_str",
                "schema": ["str_in", "str_out"],
                "training_set": pd.DataFrame(
                    data={"str_in": ["str_1", "str_2"], "str_out": ["str_3", "str_4"]}
                ),
                "label_column": "str_out",
            },
            "str_one_to_many": {
                "name": "serving_5",
                "model_name": "str_one_to_many",
                "class_name": "OneToMany",
                "data_point": "input_str",
                "schema": ["f0", "p0", "p1", "p2", "p3", "p4"],
            },
            "img_one_to_one": {
                "name": "serving_6",
                "model_name": "img_one_to_one",
                "class_name": "OneToOne",
                "data_point": random_rgb_image_list,
                "schema": [f"f{i}" for i in range(600)] + ["p0"],
            },
            "int_and_str_one_to_one": {
                "name": "serving_7",
                "model_name": "int_and_str_one_to_one",
                "class_name": "OneToOne",
                "data_point": [1, "a", 3],
                "schema": ["f0", "f1", "f2", "p0"],
            },
        }

    def _log_model(
        self,
        model_name: str,
        training_set: pd.DataFrame = None,
        label_column: typing.Union[str, list[str]] = None,
    ) -> None:
        self.project.log_model(
            model_name,
            model_dir=str((Path(__file__).parent / "assets").absolute()),
            model_file="model.pkl",
            training_set=training_set,
            label_column=label_column,
        )

    @classmethod
    def _deploy_model_serving(
        cls, name: str, model_name: str, class_name: str, **kwargs
    ) -> mlrun.runtimes.serving.ServingRuntime:
        serving_fn: mlrun.runtimes.serving.ServingRuntime = mlrun.code_to_function(
            project=cls.project_name,
            name=name,
            filename=f"{str((Path(__file__).parent / 'assets').absolute())}/models.py",
            kind="serving",
        )
        serving_fn.add_model(
            model_name,
            model_path=f"store://models/{cls.project_name}/{model_name}:latest",
            class_name=class_name,
        )
        serving_fn.set_tracking(tracking_policy=TrackingPolicy())
        if cls.image is not None:
            for attr in (
                "stream_image",
                "default_batch_image",
                "default_controller_image",
            ):
                setattr(serving_fn.spec.tracking_policy, attr, cls.image)
            serving_fn.spec.image = serving_fn.spec.build.image = cls.image

        serving_fn.deploy()
        return typing.cast(mlrun.runtimes.serving.ServingRuntime, serving_fn)

    def _test_endpoint(self, model_name, feature_set_uri) -> dict[str, typing.Any]:
        model_dict = self.models[model_name]
        serving_fn = self.project.get_function(model_dict.get("name"))
        data_point = model_dict.get("data_point")

        serving_fn.invoke(
            f"v2/models/{model_name}/infer",
            json.dumps(
                {"inputs": [data_point]},
            ),
        )
        serving_fn.invoke(
            f"v2/models/{model_name}/infer",
            json.dumps({"inputs": [data_point, data_point]}),
        )
        time.sleep(
            mlrun.mlconf.model_endpoint_monitoring.parquet_batching_timeout_secs + 10
        )

        offline_response_df = ParquetTarget(
            name="temp",
            path=fstore.get_feature_set(feature_set_uri).spec.targets[0].path,
        ).as_df()

        is_schema_saved = set(model_dict.get("schema")).issubset(
            offline_response_df.columns
        )
        has_all_the_events = offline_response_df.shape[0] == 3

        return {
            "model_name": model_name,
            "is_schema_saved": is_schema_saved,
            "has_all_the_events": has_all_the_events,
        }

    def test_all(self) -> None:
        self.project.enable_model_monitoring(
            base_period=1,
            default_controller_image=self.image or "mlrun/mlrun",
        )
        futures = []
        with ThreadPoolExecutor() as executor:
            for model_name, model_dict in self.models.items():
                self._log_model(
                    model_name,
                    training_set=model_dict.get("training_set"),
                    label_column=model_dict.get("label_column"),
                )
                future = executor.submit(self._deploy_model_serving, **model_dict)
                futures.append(future)

        for future in concurrent.futures.as_completed(futures):
            future.result()

        futures_2 = []
        with ThreadPoolExecutor() as executor:
            self.db = mlrun.model_monitoring.get_model_endpoint_store(
                project=self.project_name
            )
            endpoints = self.db.list_model_endpoints()
            for endpoint in endpoints:
                future = executor.submit(
                    self._test_endpoint,
                    model_name=endpoint[mm_constants.EventFieldType.MODEL].split(":")[
                        0
                    ],
                    feature_set_uri=endpoint[
                        mm_constants.EventFieldType.FEATURE_SET_URI
                    ],
                )
                futures_2.append(future)

        for future in concurrent.futures.as_completed(futures_2):
            res_dict = future.result()
            assert res_dict[
                "is_schema_saved"
            ], f"For {res_dict['model_name']} the schema of parquet is missing columns"

            assert res_dict[
                "has_all_the_events"
            ], f"For {res_dict['model_name']} Not all the events were saved"<|MERGE_RESOLUTION|>--- conflicted
+++ resolved
@@ -21,7 +21,7 @@
 import uuid
 from concurrent.futures import ThreadPoolExecutor
 from dataclasses import dataclass, field
-from datetime import timedelta
+from datetime import datetime, timedelta
 from pathlib import Path
 
 import numpy as np
@@ -158,6 +158,9 @@
 @pytest.mark.enterprise
 class TestMonitoringAppFlow(TestMLRunSystem, _V3IORecordsChecker):
     project_name = "test-app-flow"
+    project_name += datetime.now().strftime(  # remove when ML-5588 is fixed
+        "%y%m%d%H%M"
+    )
     # Set image to "<repo>/mlrun:<tag>" for local testing
     image: typing.Optional[str] = None
 
@@ -247,13 +250,9 @@
         return inputs, outputs
 
     @classmethod
-<<<<<<< HEAD
-    def _deploy_model_serving(cls) -> mlrun.runtimes.nuclio.serving.ServingRuntime:
-=======
     def _deploy_model_serving(
         cls, with_training_set: bool
     ) -> mlrun.runtimes.serving.ServingRuntime:
->>>>>>> bcb163bd
         serving_fn = mlrun.import_function(
             "hub://v2_model_server", project=cls.project_name, new_name="model-serving"
         )
@@ -272,7 +271,7 @@
             serving_fn.spec.image = serving_fn.spec.build.image = cls.image
 
         serving_fn.deploy()
-        return typing.cast(mlrun.runtimes.nuclio.serving.ServingRuntime, serving_fn)
+        return typing.cast(mlrun.runtimes.serving.ServingRuntime, serving_fn)
 
     @classmethod
     def _get_model_endpoint_id(cls) -> str:
