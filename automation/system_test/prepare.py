--- conflicted
+++ resolved
@@ -45,13 +45,9 @@
         igz_version_file = homedir / "igz" / "version.txt"
         mlrun_code_path = workdir / "mlrun"
         provctl_path = workdir / "provctl"
-<<<<<<< HEAD
-        system_tests_env_yaml = pathlib.Path("tests") / "system" / "env.yml"
-=======
         system_tests_env_yaml = (
             project_dir / pathlib.Path("tests") / "system" / "env.yml"
         )
->>>>>>> 3ad0fb03
         namespace = "default-tenant"
 
         git_url = "https://github.com/mlrun/mlrun.git"
@@ -606,8 +602,6 @@
             verbose=verbose,
         )
 
-<<<<<<< HEAD
-=======
     def _serialize_env_config(self, allow_none_values: bool = False):
         env_config = self._env_config.copy()
 
@@ -619,7 +613,6 @@
 
         return yaml.safe_dump(env_config)
 
->>>>>>> 3ad0fb03
 
 @click.group()
 def main():
@@ -652,27 +645,6 @@
     default=None,
     help="The commit (in mlrun/mlrun) of the tested mlrun version.",
 )
-<<<<<<< HEAD
-@click.argument("data-cluster-ip", type=str, required=True)
-@click.argument("data-cluster-ssh-username", type=str, required=True)
-@click.argument("data-cluster-ssh-password", type=str, required=True)
-@click.argument("app-cluster-ssh-password", type=str, required=True)
-@click.argument("github-access-token", type=str, required=True)
-@click.argument("provctl-download-url", type=str, required=True)
-@click.argument("provctl-download-s3-access-key", type=str, required=True)
-@click.argument("provctl-download-s3-key-id", type=str, required=True)
-@click.argument("mlrun-dbpath", type=str, required=True)
-@click.argument("webapi-direct-url", type=str, required=True)
-@click.argument("framesd-url", type=str, required=True)
-@click.argument("username", type=str, required=True)
-@click.argument("access-key", type=str, required=True)
-@click.argument("iguazio-version", type=str, default=None, required=True)
-@click.argument("spark-service", type=str, required=True)
-@click.argument("password", type=str, default=None, required=False)
-@click.argument("slack-webhook-url", type=str, default=None, required=False)
-@click.argument("mysql-user", type=str, default=None, required=False)
-@click.argument("mysql-password", type=str, default=None, required=False)
-=======
 @click.option("--data-cluster-ip", required=True)
 @click.option("--data-cluster-ssh-username", required=True)
 @click.option("--data-cluster-ssh-password", required=True)
@@ -691,7 +663,6 @@
 @click.option("--slack-webhook-url")
 @click.option("--mysql-user")
 @click.option("--mysql-password")
->>>>>>> 3ad0fb03
 @click.option("--purge-db", "-pdb", is_flag=True, help="Purge mlrun db")
 @click.option(
     "--debug",
@@ -776,16 +747,11 @@
     is_flag=True,
     help="Don't run the ci only show the commands that will be run",
 )
-<<<<<<< HEAD
-@click.argument("branch", type=str, default=None, required=False)
-@click.argument("github-access-token", type=str, default=None, required=False)
-=======
 @click.option("--branch", help="The mlrun branch to run the tests against")
 @click.option(
     "--github-access-token",
     help="Github access token to use for fetching private functions",
 )
->>>>>>> 3ad0fb03
 def env(
     mlrun_dbpath: str,
     webapi_direct_url: str,
