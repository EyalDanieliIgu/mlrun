# Copyright 2023 Iguazio
#
# Licensed under the Apache License, Version 2.0 (the "License");
# you may not use this file except in compliance with the License.
# You may obtain a copy of the License at
#
#   http://www.apache.org/licenses/LICENSE-2.0
#
# Unless required by applicable law or agreed to in writing, software
# distributed under the License is distributed on an "AS IS" BASIS,
# WITHOUT WARRANTIES OR CONDITIONS OF ANY KIND, either express or implied.
# See the License for the specific language governing permissions and
# limitations under the License.
import copy
import importlib.util
import pathlib
import sys
from datetime import datetime
from typing import Any, Optional, Union

import pandas as pd
from deprecated import deprecated

import mlrun
import mlrun.errors

from ..data_types import InferOptions, get_infer_interface
from ..datastore.sources import BaseSourceDriver, StreamSource
from ..datastore.store_resources import parse_store_uri
from ..datastore.targets import (
    BaseStoreTarget,
    get_default_prefix_for_source,
    get_target_driver,
    kind_to_driver,
    validate_target_list,
    validate_target_paths_for_engine,
    write_spark_dataframe_with_options,
)
from ..model import DataSource, DataTargetBase
from ..runtimes import BaseRuntime, RuntimeKinds
from ..runtimes.function_reference import FunctionReference
from ..serving.server import Response
from ..utils import get_caller_globals, logger, normalize_name
from .common import (
    RunConfig,
    get_feature_set_by_uri,
    get_feature_vector_by_uri,
    verify_feature_set_exists,
    verify_feature_set_permissions,
    verify_feature_vector_permissions,
)
from .feature_set import FeatureSet
from .feature_vector import (
    FeatureVector,
    FixedWindowType,
    OfflineVectorResponse,
    OnlineVectorService,
)
from .ingestion import (
    context_to_ingestion_params,
    init_featureset_graph,
    run_ingestion_job,
    run_spark_graph,
)
from .retrieval import RemoteVectorResponse, get_merger, run_merge_job

_v3iofs = None
spark_transform_handler = "transform"
_TRANS_TABLE = str.maketrans({" ": "_", "(": "", ")": ""})


def _features_to_vector_and_check_permissions(features, update_stats):
    if isinstance(features, str):
        vector = get_feature_vector_by_uri(features, update=update_stats)
    elif isinstance(features, FeatureVector):
        vector = features
        if not vector.metadata.name:
            raise mlrun.errors.MLRunInvalidArgumentError(
                "feature vector name must be specified"
            )
        verify_feature_vector_permissions(
            vector, mlrun.common.schemas.AuthorizationAction.update
        )

        vector.save()
    else:
        raise mlrun.errors.MLRunInvalidArgumentError(
            f"illegal features value/type ({type(features)})"
        )
    return vector


@deprecated(
    version="1.6.0",
    reason="get_offline_features() will be removed in 1.8.0, please instead use "
    "get_feature_vector('store://feature_vector_name').get_offline_features()",
    category=FutureWarning,
)
def get_offline_features(
    feature_vector: Union[str, FeatureVector],
    entity_rows=None,
    entity_timestamp_column: str = None,
    target: DataTargetBase = None,
    run_config: RunConfig = None,
    drop_columns: list[str] = None,
    start_time: Union[str, datetime] = None,
    end_time: Union[str, datetime] = None,
    with_indexes: bool = False,
    update_stats: bool = False,
    engine: str = None,
    engine_args: dict = None,
    query: str = None,
    order_by: Union[str, list[str]] = None,
    spark_service: str = None,
    timestamp_for_filtering: Union[str, dict[str, str]] = None,
):
    """retrieve offline feature vector results

    specify a feature vector object/uri and retrieve the desired features, their metadata
    and statistics. returns :py:class:`~mlrun.feature_store.OfflineVectorResponse`,
    results can be returned as a dataframe or written to a target

    The start_time and end_time attributes allow filtering the data to a given time range, they accept
    string values or pandas `Timestamp` objects, string values can also be relative, for example:
    "now", "now - 1d2h", "now+5m", where a valid pandas Timedelta string follows the verb "now",
    for time alignment you can use the verb "floor" e.g. "now -1d floor 1H" will align the time to the last hour
    (the floor string is passed to pandas.Timestamp.floor(), can use D, H, T, S for day, hour, min, sec alignment).
    Another option to filter the data is by the `query` argument - can be seen in the example.
    example::

        features = [
            "stock-quotes.bid",
            "stock-quotes.asks_sum_5h",
            "stock-quotes.ask as mycol",
            "stocks.*",
        ]
        vector = FeatureVector(features=features)
        resp = get_offline_features(
            vector, entity_rows=trades, entity_timestamp_column="time", query="ticker in ['GOOG'] and bid>100"
        )
        print(resp.to_dataframe())
        print(vector.get_stats_table())
        resp.to_parquet("./out.parquet")

    :param feature_vector:          feature vector uri or FeatureVector object. passing feature vector obj requires
                                    update permissions
    :param entity_rows:             dataframe with entity rows to join with
    :param target:                  where to write the results to
    :param drop_columns:            list of columns to drop from the final result
    :param entity_timestamp_column: timestamp column name in the entity rows dataframe. can be specified
                                    only if param entity_rows was specified.
    :param run_config:              function and/or run configuration
                                    see :py:class:`~mlrun.feature_store.RunConfig`
    :param start_time:              datetime, low limit of time needed to be filtered. Optional.
    :param end_time:                datetime, high limit of time needed to be filtered. Optional.
    :param with_indexes:            Return vector with/without the entities and the timestamp_key of the feature sets
                                    and with/without entity_timestamp_column and timestamp_for_filtering columns.
                                    This property can be specified also in the feature vector spec
                                    (feature_vector.spec.with_indexes)
                                    (default False)
    :param update_stats:            update features statistics from the requested feature sets on the vector.
                                    (default False).
    :param engine:                  processing engine kind ("local", "dask", or "spark")
    :param engine_args:             kwargs for the processing engine
    :param query:                   The query string used to filter rows on the output
    :param spark_service:           Name of the spark service to be used (when using a remote-spark runtime)
    :param order_by:                Name or list of names to order by. The name or the names in the list can be the
                                    feature name or the alias of the feature you pass in the feature list.
    :param timestamp_for_filtering: name of the column to filter by, can be str for all the feature sets or a
                                    dictionary ({<feature set name>: <timestamp column name>, ...})
                                    that indicates the timestamp column name for each feature set. Optional.
                                    By default, the filter executes on the timestamp_key of each feature set.
                                    Note: the time filtering is performed on each feature set before the
                                    merge process using start_time and end_time params.

    """
    return _get_offline_features(
        feature_vector,
        entity_rows,
        entity_timestamp_column,
        target,
        run_config,
        drop_columns,
        start_time,
        end_time,
        with_indexes,
        update_stats,
        engine,
        engine_args,
        query,
        order_by,
        spark_service,
        timestamp_for_filtering,
    )


def _get_offline_features(
    feature_vector: Union[str, FeatureVector],
    entity_rows=None,
    entity_timestamp_column: str = None,
    target: DataTargetBase = None,
    run_config: RunConfig = None,
<<<<<<< HEAD
    drop_columns: List[str] = None,
=======
    drop_columns: list[str] = None,
>>>>>>> 66de864a
    start_time: Union[str, datetime] = None,
    end_time: Union[str, datetime] = None,
    with_indexes: bool = False,
    update_stats: bool = False,
    engine: str = None,
    engine_args: dict = None,
    query: str = None,
<<<<<<< HEAD
    order_by: Union[str, List[str]] = None,
    spark_service: str = None,
    timestamp_for_filtering: Union[str, Dict[str, str]] = None,
=======
    order_by: Union[str, list[str]] = None,
    spark_service: str = None,
    timestamp_for_filtering: Union[str, dict[str, str]] = None,
>>>>>>> 66de864a
) -> Union[OfflineVectorResponse, RemoteVectorResponse]:
    if entity_rows is None and entity_timestamp_column is not None:
        raise mlrun.errors.MLRunInvalidArgumentError(
            "entity_timestamp_column param "
            "can not be specified without entity_rows param"
        )

    if isinstance(feature_vector, FeatureVector):
        update_stats = True

    feature_vector = _features_to_vector_and_check_permissions(
        feature_vector, update_stats
    )

    entity_timestamp_column = (
        entity_timestamp_column or feature_vector.spec.timestamp_field
    )

    merger_engine = get_merger(engine)

    if run_config and not run_config.local:
        return run_merge_job(
            feature_vector,
            target,
            merger_engine,
            engine,
            engine_args,
            spark_service,
            entity_rows,
            entity_timestamp_column=entity_timestamp_column,
            run_config=run_config,
            drop_columns=drop_columns,
            with_indexes=with_indexes,
            query=query,
            order_by=order_by,
            start_time=start_time,
            end_time=end_time,
            timestamp_for_filtering=timestamp_for_filtering,
        )

    merger = merger_engine(feature_vector, **(engine_args or {}))
    return merger.start(
        entity_rows,
        entity_timestamp_column,
        target=target,
        drop_columns=drop_columns,
        start_time=start_time,
        end_time=end_time,
        timestamp_for_filtering=timestamp_for_filtering,
        with_indexes=with_indexes,
        update_stats=update_stats,
        query=query,
        order_by=order_by,
    )


@deprecated(
    version="1.6.0",
    reason="get_online_feature_service() will be removed in 1.8.0, please instead use "
    "get_feature_vector('store://feature_vector_name').get_online_feature_service()",
    category=FutureWarning,
)
def get_online_feature_service(
    feature_vector: Union[str, FeatureVector],
    run_config: RunConfig = None,
    fixed_window_type: FixedWindowType = FixedWindowType.LastClosedWindow,
    impute_policy: dict = None,
    update_stats: bool = False,
    entity_keys: list[str] = None,
):
    """initialize and return online feature vector service api,
    returns :py:class:`~mlrun.feature_store.OnlineVectorService`

    :**usage**:
        There are two ways to use the function:

        1. As context manager

            Example::

                with get_online_feature_service(vector_uri) as svc:
                    resp = svc.get([{"ticker": "GOOG"}, {"ticker": "MSFT"}])
                    print(resp)
                    resp = svc.get([{"ticker": "AAPL"}], as_list=True)
                    print(resp)

            Example with imputing::

                with get_online_feature_service(vector_uri, entity_keys=['id'],
                                                impute_policy={"*": "$mean", "amount": 0)) as svc:
                    resp = svc.get([{"id": "C123487"}])

        2. as simple function, note that in that option you need to close the session.

            Example::

                svc = get_online_feature_service(vector_uri, entity_keys=['ticker'])
                try:
                    resp = svc.get([{"ticker": "GOOG"}, {"ticker": "MSFT"}])
                    print(resp)
                    resp = svc.get([{"ticker": "AAPL"}], as_list=True)
                    print(resp)

                finally:
                    svc.close()

            Example with imputing::

                svc = get_online_feature_service(vector_uri, entity_keys=['id'],
                                                 impute_policy={"*": "$mean", "amount": 0))
                try:
                    resp = svc.get([{"id": "C123487"}])
                except Exception as e:
                    handling exception...
                finally:
                    svc.close()

    :param feature_vector:      feature vector uri or FeatureVector object. passing feature vector obj requires update
                                permissions.
    :param run_config:          function and/or run configuration for remote jobs/services
    :param impute_policy:       a dict with `impute_policy` per feature, the dict key is the feature name and the dict
                                value indicate which value will be used in case the feature is NaN/empty, the replaced
                                value can be fixed number for constants or $mean, $max, $min, $std, $count
                                for statistical
                                values. "*" is used to specify the default for all features, example: `{"*": "$mean"}`
    :param fixed_window_type:   determines how to query the fixed window values which were previously inserted by ingest
    :param update_stats:        update features statistics from the requested feature sets on the vector.
                                Default: False.
    :param entity_keys:         Entity list of the first feature_set in the vector.
                                The indexes that are used to query the online service.
    :return:                    Initialize the `OnlineVectorService`.
                                Will be used in subclasses where `support_online=True`.
    """
    return _get_online_feature_service(
        feature_vector,
        run_config,
        fixed_window_type,
        impute_policy,
        update_stats,
        entity_keys,
    )


def _get_online_feature_service(
    feature_vector: Union[str, FeatureVector],
    run_config: RunConfig = None,
    fixed_window_type: FixedWindowType = FixedWindowType.LastClosedWindow,
    impute_policy: dict = None,
    update_stats: bool = False,
<<<<<<< HEAD
    entity_keys: List[str] = None,
=======
    entity_keys: list[str] = None,
>>>>>>> 66de864a
) -> OnlineVectorService:
    if isinstance(feature_vector, FeatureVector):
        update_stats = True
    feature_vector = _features_to_vector_and_check_permissions(
        feature_vector, update_stats
    )

    # Impute policies rely on statistics in many cases, so verifying that the fvec has stats in it
    if impute_policy and not feature_vector.status.stats:
        update_stats = True

    engine_args = {"impute_policy": impute_policy}
    merger_engine = get_merger("storey")
    # todo: support remote service (using remote nuclio/mlrun function if run_config)

    merger = merger_engine(feature_vector, **engine_args)

    return merger.init_online_vector_service(
        entity_keys, fixed_window_type, update_stats=update_stats
    )


def norm_column_name(name: str) -> str:
    """
    Remove parentheses () and replace whitespaces with an underscore _.
    Used to normalize a column/feature name.
    """
    return name.translate(_TRANS_TABLE)


def _rename_source_dataframe_columns(df: pd.DataFrame) -> pd.DataFrame:
    rename_mapping = {}
    column_set = set(df.columns)
    for column in df.columns:
        if isinstance(column, str):
            rename_to = norm_column_name(column)
            if rename_to != column:
                if rename_to in column_set:
                    raise mlrun.errors.MLRunInvalidArgumentError(
                        f'column "{column}" cannot be renamed to "{rename_to}" because such a column already exists'
                    )
                rename_mapping[column] = rename_to
                column_set.add(rename_to)
    if rename_mapping:
        logger.warn(
            f"the following dataframe columns have been renamed due to unsupported characters: {rename_mapping}"
        )
        df = df.rename(rename_mapping, axis=1)
    return df


def _get_namespace(run_config: RunConfig) -> dict[str, Any]:
    # if running locally, we need to import the file dynamically to get its namespace
    if run_config and run_config.local and run_config.function:
        filename = run_config.function.spec.filename
        if filename:
            module_name = pathlib.Path(filename).name.rsplit(".", maxsplit=1)[0]
            spec = importlib.util.spec_from_file_location(module_name, filename)
            module = importlib.util.module_from_spec(spec)
            sys.modules[module_name] = module
            spec.loader.exec_module(module)
            return vars(__import__(module_name))
    else:
        return get_caller_globals()


def ingest(
    featureset: Union[FeatureSet, str] = None,
    source=None,
<<<<<<< HEAD
    targets: List[DataTargetBase] = None,
=======
    targets: list[DataTargetBase] = None,
>>>>>>> 66de864a
    namespace=None,
    return_df: bool = True,
    infer_options: InferOptions = InferOptions.default(),
    run_config: RunConfig = None,
    mlrun_context=None,
    spark_context=None,
    overwrite=None,
) -> Optional[pd.DataFrame]:
    """Read local DataFrame, file, URL, or source into the feature store
    Ingest reads from the source, run the graph transformations, infers  metadata and stats
    and writes the results to the default of specified targets

    when targets are not specified data is stored in the configured default targets
    (will usually be NoSQL for real-time and Parquet for offline).

    the `run_config` parameter allow specifying the function and job configuration,
    see: :py:class:`~mlrun.feature_store.RunConfig`

    example::

        stocks_set = FeatureSet("stocks", entities=[Entity("ticker")])
        stocks = pd.read_csv("stocks.csv")
        df = ingest(stocks_set, stocks, infer_options=fstore.InferOptions.default())

        # for running as remote job
        config = RunConfig(image='mlrun/mlrun')
        df = ingest(stocks_set, stocks, run_config=config)

        # specify source and targets
        source = CSVSource("mycsv", path="measurements.csv")
        targets = [CSVTarget("mycsv", path="./mycsv.csv")]
        ingest(measurements, source, targets)

    :param featureset:    feature set object or featureset.uri. (uri must be of a feature set that is in the DB,
                          call `.save()` if it's not)
    :param source:        source dataframe or other sources (e.g. parquet source see:
                          :py:class:`~mlrun.datastore.ParquetSource` and other classes in mlrun.datastore with suffix
                          Source)
    :param targets:       optional list of data target objects
    :param namespace:     namespace or module containing graph classes
    :param return_df:     indicate if to return a dataframe with the graph results
    :param infer_options: schema (for discovery of entities, features in featureset), index, stats,
                          histogram and preview infer options (:py:class:`~mlrun.feature_store.InferOptions`)
    :param run_config:    function and/or run configuration for remote jobs,
                          see :py:class:`~mlrun.feature_store.RunConfig`
    :param mlrun_context: mlrun context (when running as a job), for internal use !
    :param spark_context: local spark session for spark ingestion, example for creating the spark context:
                          `spark = SparkSession.builder.appName("Spark function").getOrCreate()`
                          For remote spark ingestion, this should contain the remote spark service name
    :param overwrite:     delete the targets' data prior to ingestion
                          (default: True for non scheduled ingest - deletes the targets that are about to be ingested.
                          False for scheduled ingest - does not delete the target)
    :return:              if return_df is True, a dataframe will be returned based on the graph
    """
    if mlrun_context is None:
        deprecated(
            version="1.6.0",
            reason="Calling 'ingest' with mlrun_context=None is deprecated and will be removed in 1.8.0,\
            use 'FeatureSet.ingest()' instead",
            category=FutureWarning,
        )

    return _ingest(
        featureset,
        source,
        targets,
        namespace,
        return_df,
        infer_options,
        run_config,
        mlrun_context,
        spark_context,
        overwrite,
    )


def _ingest(
    featureset: Union[FeatureSet, str] = None,
    source=None,
<<<<<<< HEAD
    targets: List[DataTargetBase] = None,
=======
    targets: list[DataTargetBase] = None,
>>>>>>> 66de864a
    namespace=None,
    return_df: bool = True,
    infer_options: InferOptions = InferOptions.default(),
    run_config: RunConfig = None,
    mlrun_context=None,
    spark_context=None,
    overwrite=None,
) -> Optional[pd.DataFrame]:
    if isinstance(source, pd.DataFrame):
        source = _rename_source_dataframe_columns(source)

    if featureset:
        if isinstance(featureset, str):
            # need to strip store prefix from the uri
            _, stripped_name = parse_store_uri(featureset)
            try:
                featureset = get_feature_set_by_uri(stripped_name)
            except mlrun.db.RunDBError as exc:
                # TODO: this handling is needed because the generic httpdb error handling doesn't raise the correct
                #  error class and doesn't propagate the correct message, until it solved we're manually handling this
                #  case to give better user experience, remove this when the error handling is fixed.
                raise mlrun.errors.MLRunInvalidArgumentError(
                    f"{exc}. Make sure the feature set is saved in DB (call feature_set.save())"
                )

        # feature-set spec always has a source property that is not None. It may be default-constructed, in which
        # case the path will be 'None'. That's why we need a special check
        if source is None and featureset.has_valid_source():
            source = featureset.spec.source

    if not mlrun_context and (not featureset or source is None):
        raise mlrun.errors.MLRunInvalidArgumentError(
            "feature set and source must be specified"
        )
    if (
        not mlrun_context
        and not targets
        and not (featureset.spec.targets or featureset.spec.with_default_targets)
        and (run_config is not None and not run_config.local)
    ):
        raise mlrun.errors.MLRunInvalidArgumentError(
            f"Feature set {featureset.metadata.name} is remote ingested with no targets defined, aborting"
        )

    if featureset is not None:
        featureset.validate_steps(namespace=namespace)
    # This flow may happen both on client side (user provides run config) and server side (through the ingest API)
    if run_config and not run_config.local:
        if isinstance(source, pd.DataFrame):
            raise mlrun.errors.MLRunInvalidArgumentError(
                "DataFrame source is illegal in conjunction with run_config"
            )
        # remote job execution
        verify_feature_set_permissions(
            featureset, mlrun.common.schemas.AuthorizationAction.update
        )
        run_config = run_config.copy() if run_config else RunConfig()
        source, run_config.parameters = set_task_params(
            featureset, source, targets, run_config.parameters, infer_options, overwrite
        )
        name = f"{featureset.metadata.name}_ingest"
        schedule = source.schedule
        if schedule == "mock":
            schedule = None
        return run_ingestion_job(name, featureset, run_config, schedule, spark_context)

    if mlrun_context:
        # extract ingestion parameters from mlrun context
        if isinstance(source, pd.DataFrame):
            raise mlrun.errors.MLRunInvalidArgumentError(
                "DataFrame source is illegal when running ingest remotely"
            )
        if featureset or source is not None:
            raise mlrun.errors.MLRunInvalidArgumentError(
                "cannot specify mlrun_context with feature set or source"
            )
        (
            featureset,
            source,
            targets,
            infer_options,
            overwrite,
        ) = context_to_ingestion_params(mlrun_context)

        featureset.validate_steps(namespace=namespace)
        verify_feature_set_permissions(
            featureset, mlrun.common.schemas.AuthorizationAction.update
        )
        if not source:
            raise mlrun.errors.MLRunInvalidArgumentError(
                "data source was not specified"
            )

        filter_time_string = ""
        if source.schedule:
            featureset.reload(update_spec=False)

    if isinstance(source, DataSource) and source.schedule:
        min_time = datetime.max
        for target in featureset.status.targets:
            if target.last_written:
                cur_last_written = target.last_written
                if isinstance(cur_last_written, str):
                    cur_last_written = datetime.fromisoformat(target.last_written)
                if cur_last_written < min_time:
                    min_time = cur_last_written
        if min_time != datetime.max:
            source.start_time = min_time
            time_zone = min_time.tzinfo
            source.end_time = datetime.now(tz=time_zone)
            filter_time_string = (
                f"Source.start_time for the job is{str(source.start_time)}. "
                f"Source.end_time is {str(source.end_time)}"
            )

        if mlrun_context:
            mlrun_context.logger.info(
                f"starting ingestion task to {featureset.uri}.{filter_time_string}"
            )

        return_df = False

    if featureset.spec.passthrough:
        featureset.spec.source = source
        featureset.spec.validate_no_processing_for_passthrough()

    if not namespace:
        namespace = _get_namespace(run_config)

    targets_to_ingest = targets or featureset.spec.targets
    targets_to_ingest = copy.deepcopy(targets_to_ingest)

    validate_target_paths_for_engine(targets_to_ingest, featureset.spec.engine, source)

    if overwrite is None:
        if isinstance(source, BaseSourceDriver) and source.schedule:
            overwrite = False
        else:
            overwrite = True

    if overwrite:
        validate_target_list(targets=targets_to_ingest)
        purge_target_names = [
            t if isinstance(t, str) else t.name for t in targets_to_ingest
        ]
        featureset.purge_targets(target_names=purge_target_names, silent=True)

        featureset.update_targets_for_ingest(
            targets=targets_to_ingest,
            overwrite=overwrite,
        )
    else:
        featureset.update_targets_for_ingest(
            targets=targets_to_ingest,
            overwrite=overwrite,
        )

        for target in targets_to_ingest:
            if not kind_to_driver[target.kind].support_append:
                raise mlrun.errors.MLRunInvalidArgumentError(
                    f"{target.kind} target does not support overwrite=False ingestion"
                )
            if hasattr(target, "is_single_file") and target.is_single_file():
                raise mlrun.errors.MLRunInvalidArgumentError(
                    "overwrite=False isn't supported in single files. Please use folder path."
                )

    if spark_context and featureset.spec.engine != "spark":
        raise mlrun.errors.MLRunInvalidArgumentError(
            "featureset.spec.engine must be set to 'spark' to ingest with spark"
        )
    if featureset.spec.engine == "spark":
        import pyspark.sql

        if (
            isinstance(source, (pd.DataFrame, pyspark.sql.DataFrame))
            and run_config is not None
        ):
            raise mlrun.errors.MLRunInvalidArgumentError(
                "DataFrame source is illegal when ingesting with remote spark or spark operator"
            )
        # use local spark session to ingest
        return _ingest_with_spark(
            spark_context,
            featureset,
            source,
            targets_to_ingest,
            infer_options=infer_options,
            mlrun_context=mlrun_context,
            namespace=namespace,
            overwrite=overwrite,
            return_df=return_df,
        )

    if isinstance(source, str):
        source = mlrun.store_manager.object(url=source).as_df()

    schema_options = InferOptions.get_common_options(
        infer_options, InferOptions.schema()
    )
    if schema_options:
        _preview(
            featureset,
            source,
            options=schema_options,
            namespace=namespace,
        )
    infer_stats = InferOptions.get_common_options(
        infer_options, InferOptions.all_stats()
    )
    # Check if dataframe is already calculated (for feature set graph):
    calculate_df = return_df or infer_stats != InferOptions.Null
    featureset.save()

    df = init_featureset_graph(
        source,
        featureset,
        namespace,
        targets=targets_to_ingest,
        return_df=calculate_df,
    )
    if not InferOptions.get_common_options(
        infer_stats, InferOptions.Index
    ) and InferOptions.get_common_options(infer_options, InferOptions.Index):
        infer_stats += InferOptions.Index

    _infer_from_static_df(df, featureset, options=infer_stats)

    if isinstance(source, DataSource):
        for target in featureset.status.targets:
            if (
                target.last_written == datetime.min
                and source.schedule
                and source.start_time
            ):
                # datetime.min is a special case that indicated that nothing was written in storey. we need the fix so
                # in the next scheduled run, we will have the same start time
                target.last_written = source.start_time

    _post_ingestion(mlrun_context, featureset, spark_context)
    if return_df:
        return df


@deprecated(
    version="1.6.0",
    reason="'preview' will be removed in 1.8.0, use 'FeatureSet.preview()' instead",
    category=FutureWarning,
)
def preview(
    featureset: FeatureSet,
    source,
    entity_columns: list = None,
    namespace=None,
    options: InferOptions = None,
    verbose: bool = False,
    sample_size: int = None,
) -> pd.DataFrame:
    """run the ingestion pipeline with local DataFrame/file data and infer features schema and stats

    example::

        quotes_set = FeatureSet("stock-quotes", entities=[Entity("ticker")])
        quotes_set.add_aggregation("ask", ["sum", "max"], ["1h", "5h"], "10m")
        quotes_set.add_aggregation("bid", ["min", "max"], ["1h"], "10m")
        df = preview(
            quotes_set,
            quotes_df,
            entity_columns=["ticker"],
        )

    :param featureset:     feature set object or uri
    :param source:         source dataframe or csv/parquet file path
    :param entity_columns: list of entity (index) column names
    :param namespace:      namespace or module containing graph classes
    :param options:        schema (for discovery of entities, features in featureset), index, stats,
                           histogram and preview infer options (:py:class:`~mlrun.feature_store.InferOptions`)
    :param verbose:        verbose log
    :param sample_size:    num of rows to sample from the dataset (for large datasets)
    """
    return _preview(
        featureset,
        source,
        entity_columns,
        namespace,
        options,
        verbose,
        sample_size,
    )


def _preview(
    featureset: FeatureSet,
    source,
    entity_columns: list = None,
    namespace=None,
    options: InferOptions = None,
    verbose: bool = False,
    sample_size: int = None,
) -> pd.DataFrame:
    if isinstance(source, pd.DataFrame):
        source = _rename_source_dataframe_columns(source)

    # preview reads the source as a pandas df, which is not fully compatible with spark
    if featureset.spec.engine == "spark":
        raise mlrun.errors.MLRunInvalidArgumentError(
            "preview with spark engine is not supported"
        )

    options = options if options is not None else InferOptions.default()

    if isinstance(source, str):
        # if source is a path/url convert to DataFrame
        source = mlrun.store_manager.object(url=source).as_df()

    verify_feature_set_permissions(
        featureset, mlrun.common.schemas.AuthorizationAction.update
    )

    featureset.spec.validate_no_processing_for_passthrough()
    featureset.validate_steps(namespace=namespace)

    namespace = namespace or get_caller_globals()
    if featureset.spec.require_processing():
        _, default_final_step, _ = featureset.graph.check_and_process_graph(
            allow_empty=True
        )
        if not default_final_step:
            raise mlrun.errors.MLRunPreconditionFailedError(
                "Split flow graph must have a default final step defined"
            )
        # find/update entities schema
        if len(featureset.spec.entities) == 0:
            _infer_from_static_df(
                source,
                featureset,
                entity_columns,
                InferOptions.get_common_options(options, InferOptions.Entities),
            )
        # reduce the size of the ingestion if we do not infer stats
        rows_limit = (
            None
            if InferOptions.get_common_options(options, InferOptions.Stats)
            else 1000
        )
        source = init_featureset_graph(
            source,
            featureset,
            namespace,
            return_df=True,
            verbose=verbose,
            rows_limit=rows_limit,
        )

    df = _infer_from_static_df(
        source, featureset, entity_columns, options, sample_size=sample_size
    )
    featureset.save()
    return df


def _run_ingestion_job(
    featureset: Union[FeatureSet, str],
    source: DataSource = None,
    targets: list[DataTargetBase] = None,
    name: str = None,
    infer_options: InferOptions = InferOptions.default(),
    run_config: RunConfig = None,
):
    if isinstance(featureset, str):
        featureset = get_feature_set_by_uri(featureset)

    run_config = run_config.copy() if run_config else RunConfig()
    source, run_config.parameters = set_task_params(
        featureset, source, targets, run_config.parameters, infer_options
    )

    return run_ingestion_job(name, featureset, run_config, source.schedule)


@deprecated(
    version="1.6.0",
    reason="'deploy_ingestion_service_v2' will be removed in 1.8.0, "
    "use 'FeatureSet.deploy_ingestion_service()' instead",
    category=FutureWarning,
)
def deploy_ingestion_service_v2(
    featureset: Union[FeatureSet, str],
    source: DataSource = None,
<<<<<<< HEAD
    targets: List[DataTargetBase] = None,
    name: str = None,
    run_config: RunConfig = None,
    verbose=False,
) -> typing.Tuple[str, BaseRuntime]:
=======
    targets: list[DataTargetBase] = None,
    name: str = None,
    run_config: RunConfig = None,
    verbose=False,
) -> tuple[str, BaseRuntime]:
>>>>>>> 66de864a
    """Start real-time ingestion service using nuclio function

    Deploy a real-time function implementing feature ingestion pipeline
    the source maps to Nuclio event triggers (http, kafka, v3io stream, etc.)

    the `run_config` parameter allow specifying the function and job configuration,
    see: :py:class:`~mlrun.feature_store.RunConfig`

    example::

        source = HTTPSource()
        func = mlrun.code_to_function("ingest", kind="serving").apply(mount_v3io())
        config = RunConfig(function=func)
        deploy_ingestion_service_v2(my_set, source, run_config=config)

    :param featureset:    feature set object or uri
    :param source:        data source object describing the online or offline source
    :param targets:       list of data target objects
    :param name:          name for the job/function
    :param run_config:    service runtime configuration (function object/uri, resources, etc..)
    :param verbose:       verbose log

    :return: URL to access the deployed ingestion service, and the function that was deployed (which will
             differ from the function passed in via the run_config parameter).
    """
    return _deploy_ingestion_service_v2(
        featureset,
        source,
        targets,
        name,
        run_config,
        verbose,
    )


def _deploy_ingestion_service_v2(
    featureset: Union[FeatureSet, str],
    source: DataSource = None,
<<<<<<< HEAD
    targets: List[DataTargetBase] = None,
    name: str = None,
    run_config: RunConfig = None,
    verbose=False,
) -> typing.Tuple[str, BaseRuntime]:
=======
    targets: list[DataTargetBase] = None,
    name: str = None,
    run_config: RunConfig = None,
    verbose=False,
) -> tuple[str, BaseRuntime]:
>>>>>>> 66de864a
    if isinstance(featureset, str):
        featureset = get_feature_set_by_uri(featureset)

    verify_feature_set_permissions(
        featureset, mlrun.common.schemas.AuthorizationAction.update
    )

    verify_feature_set_exists(featureset)

    run_config = run_config.copy() if run_config else RunConfig()
    if isinstance(source, StreamSource) and not source.path:
        source.path = get_default_prefix_for_source(source.kind).format(
            project=featureset.metadata.project,
            kind=source.kind,
            name=featureset.metadata.name,
        )

    targets_to_ingest = targets or featureset.spec.targets
    targets_to_ingest = copy.deepcopy(targets_to_ingest)
    featureset.update_targets_for_ingest(targets_to_ingest)

    source, run_config.parameters = set_task_params(
        featureset, source, targets_to_ingest, run_config.parameters
    )

    name = normalize_name(name or f"{featureset.metadata.name}-ingest")
    if not run_config.function:
        function_ref = featureset.spec.function.copy()
        if function_ref.is_empty():
            function_ref = FunctionReference(name=name, kind=RuntimeKinds.serving)
        function_ref.kind = function_ref.kind or RuntimeKinds.serving
        if not function_ref.url:
            function_ref.code = function_ref.code or ""
        run_config.function = function_ref

    function = run_config.to_function(
        RuntimeKinds.serving, mlrun.mlconf.feature_store.default_job_image
    )
    function.metadata.project = featureset.metadata.project
    function.metadata.name = function.metadata.name or name

    function.spec.graph = featureset.spec.graph
    function.spec.parameters = run_config.parameters
    function.spec.graph_initializer = (
        "mlrun.feature_store.ingestion.featureset_initializer"
    )
    function.verbose = function.verbose or verbose
    function = source.add_nuclio_trigger(function)

    if run_config.local:
        return function.to_mock_server(namespace=get_caller_globals())
    return function.deploy(), function


@deprecated(
    version="1.5.0",
    reason="'deploy_ingestion_service' will be removed in 1.7.0, use 'deploy_ingestion_service_v2' instead",
    category=FutureWarning,
)
def deploy_ingestion_service(
    featureset: Union[FeatureSet, str],
    source: DataSource = None,
    targets: list[DataTargetBase] = None,
    name: str = None,
    run_config: RunConfig = None,
    verbose=False,
) -> str:
    """Start real-time ingestion service using nuclio function

    Deploy a real-time function implementing feature ingestion pipeline
    the source maps to Nuclio event triggers (http, kafka, v3io stream, etc.)

    the `run_config` parameter allow specifying the function and job configuration,
    see: :py:class:`~mlrun.feature_store.RunConfig`

    example::

        source = HTTPSource()
        func = mlrun.code_to_function("ingest", kind="serving").apply(mount_v3io())
        config = RunConfig(function=func)
        my_set.deploy_ingestion_service(source, run_config=config)

    :param featureset:    feature set object or uri
    :param source:        data source object describing the online or offline source
    :param targets:       list of data target objects
    :param name:          name for the job/function
    :param run_config:    service runtime configuration (function object/uri, resources, etc..)
    :param verbose:       verbose log

    :return: URL to access the deployed ingestion service
    """
    endpoint, _ = featureset.deploy_ingestion_service(
        source=source,
        targets=targets,
        name=name,
        run_config=run_config,
        verbose=verbose,
    )
    return endpoint


def _ingest_with_spark(
    spark=None,
    featureset: Union[FeatureSet, str] = None,
    source: BaseSourceDriver = None,
    targets: list[BaseStoreTarget] = None,
    infer_options: InferOptions = InferOptions.default(),
    mlrun_context=None,
    namespace=None,
    overwrite=None,
    return_df=None,
):
    created_spark_context = False
    try:
        import pyspark.sql

        if spark is None or spark is True:
            # create spark context

            if mlrun_context:
                session_name = f"{mlrun_context.name}-{mlrun_context.uid}"
            else:
                session_name = (
                    f"{featureset.metadata.project}-{featureset.metadata.name}"
                )

            spark = (
                pyspark.sql.SparkSession.builder.appName(session_name)
                .config("spark.sql.session.timeZone", "UTC")
                .getOrCreate()
            )
            created_spark_context = True

        timestamp_key = featureset.spec.timestamp_key

        if isinstance(source, pd.DataFrame):
            df = spark.createDataFrame(source)
        elif isinstance(source, pyspark.sql.DataFrame):
            df = source
        else:
            df = source.to_spark_df(spark, time_field=timestamp_key)
        if featureset.spec.graph and featureset.spec.graph.steps:
            df = run_spark_graph(df, featureset, namespace, spark)

        if isinstance(df, Response) and df.status_code != 0:
            raise mlrun.errors.err_for_status_code(
                df.status_code, df.body.split(": ")[1]
            )

        df.persist()

        _infer_from_static_df(df, featureset, options=infer_options)

        key_columns = list(featureset.spec.entities.keys())
        targets = targets or featureset.spec.targets

        targets_to_ingest = copy.deepcopy(targets)
        featureset.update_targets_for_ingest(targets_to_ingest, overwrite=overwrite)

        for target in targets_to_ingest or []:
            if type(target) is DataTargetBase:
                target = get_target_driver(target, featureset)
            target.set_resource(featureset)
            if featureset.spec.passthrough and target.is_offline:
                continue
            spark_options = target.get_spark_options(
                key_columns, timestamp_key, overwrite
            )

            df_to_write = df
            df_to_write = target.prepare_spark_df(
                df_to_write, key_columns, timestamp_key, spark_options
            )
            if overwrite:
                write_spark_dataframe_with_options(
                    spark_options, df_to_write, "overwrite"
                )
            else:
                # appending an empty dataframe may cause an empty file to be created (e.g. when writing to parquet)
                # we would like to avoid that
                df_to_write.persist()
                if df_to_write.count() > 0:
                    write_spark_dataframe_with_options(
                        spark_options, df_to_write, "append"
                    )
            target.update_resource_status("ready")

        if isinstance(source, BaseSourceDriver) and source.schedule:
            max_time = df.agg({timestamp_key: "max"}).collect()[0][0]
            if not max_time:
                # if max_time is None(no data), next scheduled run should be with same start_time
                max_time = source.start_time
            for target in featureset.status.targets:
                featureset.status.update_last_written_for_target(
                    target.get_path().get_absolute_path(
                        project_name=featureset.metadata.project
                    ),
                    max_time,
                )

        _post_ingestion(mlrun_context, featureset, spark)
    finally:
        if created_spark_context:
            spark.stop()
            # We shouldn't return a dataframe that depends on a stopped context
            df = None
    if return_df:
        return df


def _post_ingestion(context, featureset, spark=None):
    featureset.save()
    if context:
        context.logger.info("ingestion task completed, targets:")
        context.logger.info(f"{featureset.status.targets.to_dict()}")
        context.log_result("featureset", featureset.uri)


def _infer_from_static_df(
    df,
    featureset,
    entity_columns=None,
    options: InferOptions = InferOptions.default(),
    sample_size=None,
):
    """infer feature-set schema & stats from static dataframe (without pipeline)"""
    if hasattr(df, "to_dataframe"):
        if hasattr(df, "time_field"):
            time_field = df.time_field or featureset.spec.timestamp_key
        else:
            time_field = featureset.spec.timestamp_key
        if df.is_iterator():
            # todo: describe over multiple chunks
            df = next(df.to_dataframe(time_field=time_field))
        else:
            df = df.to_dataframe(time_field=time_field)
    inferer = get_infer_interface(df)
    if InferOptions.get_common_options(options, InferOptions.schema()):
        featureset.spec.timestamp_key = inferer.infer_schema(
            df,
            featureset.spec.features,
            featureset.spec.entities,
            featureset.spec.timestamp_key,
            entity_columns,
            options=options,
        )
    if InferOptions.get_common_options(options, InferOptions.Stats):
        featureset.status.stats = inferer.get_stats(
            df, options, sample_size=sample_size
        )
    if InferOptions.get_common_options(options, InferOptions.Preview):
        featureset.status.preview = inferer.get_preview(df)
    return df


def set_task_params(
    featureset: FeatureSet,
    source: DataSource = None,
    targets: list[DataTargetBase] = None,
    parameters: dict = None,
    infer_options: InferOptions = InferOptions.Null,
    overwrite=None,
):
    """convert ingestion parameters to dict, return source + params dict"""
    source = source or featureset.spec.source
    parameters = parameters or {}
    parameters["infer_options"] = infer_options
    parameters["overwrite"] = overwrite
    parameters["featureset"] = featureset.uri
    if source:
        parameters["source"] = source.to_dict()
    if targets:
        parameters["targets"] = [target.to_dict() for target in targets]
    elif not featureset.spec.targets:
        featureset.set_targets()
    featureset.save()
    return source, parameters


def get_feature_set(uri, project=None):
    """get feature set object from the db

    :param uri:  a feature set uri({project}/{name}[:version])
    :param project:  project name if not specified in uri or not using the current/default
    """
    return get_feature_set_by_uri(uri, project)


def get_feature_vector(uri, project=None):
    """get feature vector object from the db

    :param uri:  a feature vector uri({project}/{name}[:version])
    :param project:  project name if not specified in uri or not using the current/default
    """
    return get_feature_vector_by_uri(uri, project, update=False)


def delete_feature_set(name, project="", tag=None, uid=None, force=False):
    """Delete a :py:class:`~mlrun.feature_store.FeatureSet` object from the DB.

    :param name: Name of the object to delete
    :param project: Name of the object's project
    :param tag: Specific object's version tag
    :param uid: Specific object's uid
    :param force: Delete feature set without purging its targets

    If ``tag`` or ``uid`` are specified, then just the version referenced by them will be deleted. Using both
        is not allowed.
        If none are specified, then all instances of the object whose name is ``name`` will be deleted.
    """
    db = mlrun.get_run_db()
    if not force:
        feature_set = db.get_feature_set(name=name, project=project, tag=tag, uid=uid)
        if feature_set.status.targets:
            raise mlrun.errors.MLRunPreconditionFailedError(
                "delete_feature_set requires targets purging. Use either FeatureSet's purge_targets or the force flag."
            )
    return db.delete_feature_set(name=name, project=project, tag=tag, uid=uid)


def delete_feature_vector(name, project="", tag=None, uid=None):
    """Delete a :py:class:`~mlrun.feature_store.FeatureVector` object from the DB.

    :param name: Name of the object to delete
    :param project: Name of the object's project
    :param tag: Specific object's version tag
    :param uid: Specific object's uid

    If ``tag`` or ``uid`` are specified, then just the version referenced by them will be deleted. Using both
        is not allowed.
        If none are specified, then all instances of the object whose name is ``name`` will be deleted.
    """
    db = mlrun.get_run_db()
    return db.delete_feature_vector(name=name, project=project, tag=tag, uid=uid)<|MERGE_RESOLUTION|>--- conflicted
+++ resolved
@@ -200,11 +200,7 @@
     entity_timestamp_column: str = None,
     target: DataTargetBase = None,
     run_config: RunConfig = None,
-<<<<<<< HEAD
-    drop_columns: List[str] = None,
-=======
     drop_columns: list[str] = None,
->>>>>>> 66de864a
     start_time: Union[str, datetime] = None,
     end_time: Union[str, datetime] = None,
     with_indexes: bool = False,
@@ -212,15 +208,9 @@
     engine: str = None,
     engine_args: dict = None,
     query: str = None,
-<<<<<<< HEAD
-    order_by: Union[str, List[str]] = None,
-    spark_service: str = None,
-    timestamp_for_filtering: Union[str, Dict[str, str]] = None,
-=======
     order_by: Union[str, list[str]] = None,
     spark_service: str = None,
     timestamp_for_filtering: Union[str, dict[str, str]] = None,
->>>>>>> 66de864a
 ) -> Union[OfflineVectorResponse, RemoteVectorResponse]:
     if entity_rows is None and entity_timestamp_column is not None:
         raise mlrun.errors.MLRunInvalidArgumentError(
@@ -370,11 +360,7 @@
     fixed_window_type: FixedWindowType = FixedWindowType.LastClosedWindow,
     impute_policy: dict = None,
     update_stats: bool = False,
-<<<<<<< HEAD
-    entity_keys: List[str] = None,
-=======
     entity_keys: list[str] = None,
->>>>>>> 66de864a
 ) -> OnlineVectorService:
     if isinstance(feature_vector, FeatureVector):
         update_stats = True
@@ -444,11 +430,7 @@
 def ingest(
     featureset: Union[FeatureSet, str] = None,
     source=None,
-<<<<<<< HEAD
-    targets: List[DataTargetBase] = None,
-=======
     targets: list[DataTargetBase] = None,
->>>>>>> 66de864a
     namespace=None,
     return_df: bool = True,
     infer_options: InferOptions = InferOptions.default(),
@@ -528,11 +510,7 @@
 def _ingest(
     featureset: Union[FeatureSet, str] = None,
     source=None,
-<<<<<<< HEAD
-    targets: List[DataTargetBase] = None,
-=======
     targets: list[DataTargetBase] = None,
->>>>>>> 66de864a
     namespace=None,
     return_df: bool = True,
     infer_options: InferOptions = InferOptions.default(),
@@ -922,19 +900,11 @@
 def deploy_ingestion_service_v2(
     featureset: Union[FeatureSet, str],
     source: DataSource = None,
-<<<<<<< HEAD
-    targets: List[DataTargetBase] = None,
-    name: str = None,
-    run_config: RunConfig = None,
-    verbose=False,
-) -> typing.Tuple[str, BaseRuntime]:
-=======
     targets: list[DataTargetBase] = None,
     name: str = None,
     run_config: RunConfig = None,
     verbose=False,
 ) -> tuple[str, BaseRuntime]:
->>>>>>> 66de864a
     """Start real-time ingestion service using nuclio function
 
     Deploy a real-time function implementing feature ingestion pipeline
@@ -973,19 +943,11 @@
 def _deploy_ingestion_service_v2(
     featureset: Union[FeatureSet, str],
     source: DataSource = None,
-<<<<<<< HEAD
-    targets: List[DataTargetBase] = None,
-    name: str = None,
-    run_config: RunConfig = None,
-    verbose=False,
-) -> typing.Tuple[str, BaseRuntime]:
-=======
     targets: list[DataTargetBase] = None,
     name: str = None,
     run_config: RunConfig = None,
     verbose=False,
 ) -> tuple[str, BaseRuntime]:
->>>>>>> 66de864a
     if isinstance(featureset, str):
         featureset = get_feature_set_by_uri(featureset)
 
