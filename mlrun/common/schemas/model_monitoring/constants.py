# Copyright 2023 Iguazio
#
# Licensed under the Apache License, Version 2.0 (the "License");
# you may not use this file except in compliance with the License.
# You may obtain a copy of the License at
#
#   http://www.apache.org/licenses/LICENSE-2.0
#
# Unless required by applicable law or agreed to in writing, software
# distributed under the License is distributed on an "AS IS" BASIS,
# WITHOUT WARRANTIES OR CONDITIONS OF ANY KIND, either express or implied.
# See the License for the specific language governing permissions and
# limitations under the License.
#
import enum
import hashlib
from dataclasses import dataclass
from enum import Enum
from typing import Optional

import mlrun.common.helpers
import mlrun.utils


class EventFieldType:
    FUNCTION_URI = "function_uri"
    FUNCTION = "function"
    MODEL_URI = "model_uri"
    MODEL = "model"
    VERSION = "version"
    VERSIONED_MODEL = "versioned_model"
    MODEL_CLASS = "model_class"
    TIMESTAMP = "timestamp"
    # `endpoint_id` is deprecated as a field in the model endpoint schema since 1.3.1, replaced by `uid`.
    ENDPOINT_ID = "endpoint_id"
    UID = "uid"
    ENDPOINT_TYPE = "endpoint_type"
    REQUEST_ID = "request_id"
    RECORD_TYPE = "record_type"
    FEATURES = "features"
    FEATURE_NAMES = "feature_names"
    NAMED_FEATURES = "named_features"
    LABELS = "labels"
    LATENCY = "latency"
    LABEL_NAMES = "label_names"
    PREDICTION = "prediction"
    PREDICTIONS = "predictions"
    NAMED_PREDICTIONS = "named_predictions"
    ERROR_COUNT = "error_count"
    ENTITIES = "entities"
    FIRST_REQUEST = "first_request"
    LAST_REQUEST = "last_request"
    METRIC = "metric"
    METRICS = "metrics"
    TIME_FORMAT = "%Y-%m-%d %H:%M:%S.%f"
    BATCH_INTERVALS_DICT = "batch_intervals_dict"
    DEFAULT_BATCH_INTERVALS = "default_batch_intervals"
    MINUTES = "minutes"
    HOURS = "hours"
    DAYS = "days"
    MODEL_ENDPOINTS = "model_endpoints"
    STATE = "state"
    PROJECT = "project"
    STREAM_PATH = "stream_path"
    ACTIVE = "active"
    MONITORING_MODE = "monitoring_mode"
    FEATURE_STATS = "feature_stats"
    CURRENT_STATS = "current_stats"
    CHILDREN = "children"
    CHILDREN_UIDS = "children_uids"
    DRIFT_MEASURES = "drift_measures"
    DRIFT_STATUS = "drift_status"
    MONITOR_CONFIGURATION = "monitor_configuration"
    FEATURE_SET_URI = "monitoring_feature_set_uri"
    ALGORITHM = "algorithm"
    VALUE = "value"
<<<<<<< HEAD
    DRIFT_DETECTED = "drift_detected"
    POSSIBLE_DRIFT = "possible_drift"
=======
    DRIFT_DETECTED_THRESHOLD = "drift_detected_threshold"
    POSSIBLE_DRIFT_THRESHOLD = "possible_drift_threshold"
>>>>>>> a08e48e0


class EventLiveStats:
    LATENCY_AVG_5M = "latency_avg_5m"
    LATENCY_AVG_1H = "latency_avg_1h"
    PREDICTIONS_PER_SECOND = "predictions_per_second"
    PREDICTIONS_COUNT_5M = "predictions_count_5m"
    PREDICTIONS_COUNT_1H = "predictions_count_1h"


class EventKeyMetrics:
    BASE_METRICS = "base_metrics"
    CUSTOM_METRICS = "custom_metrics"
    ENDPOINT_FEATURES = "endpoint_features"
    GENERIC = "generic"
    REAL_TIME = "real_time"


class TimeSeriesTarget:
    TSDB = "tsdb"


class ModelEndpointTarget:
    V3IO_NOSQL = "v3io-nosql"
    SQL = "sql"


class ProjectSecretKeys:
    ENDPOINT_STORE_CONNECTION = "MODEL_MONITORING_ENDPOINT_STORE_CONNECTION"
    ACCESS_KEY = "MODEL_MONITORING_ACCESS_KEY"
    KAFKA_BOOTSTRAP_SERVERS = "KAFKA_BOOTSTRAP_SERVERS"
    STREAM_PATH = "STREAM_PATH"


class ModelMonitoringStoreKinds:
    ENDPOINTS = "endpoints"
    EVENTS = "events"


class FileTargetKind:
    ENDPOINTS = "endpoints"
    EVENTS = "events"
    STREAM = "stream"
    PARQUET = "parquet"
    LOG_STREAM = "log_stream"


class ModelMonitoringMode(str, enum.Enum):
    enabled = "enabled"
    disabled = "disabled"


class EndpointType(enum.IntEnum):
    NODE_EP = 1  # end point that is not a child of a router
    ROUTER = 2  # endpoint that is router
    LEAF_EP = 3  # end point that is a child of a router


class PrometheusMetric:
    PREDICTIONS_TOTAL = "predictions_total"
    MODEL_LATENCY_SECONDS = "model_latency_seconds"
    INCOME_FEATURES = "income_features"
    ERRORS_TOTAL = "errors_total"
    DRIFT_METRICS = "drift_metrics"
    DRIFT_STATUS = "drift_status"


@dataclass
class FunctionURI:
    project: str
    function: str
    tag: Optional[str] = None
    hash_key: Optional[str] = None

    @classmethod
    def from_string(cls, function_uri):
        project, uri, tag, hash_key = mlrun.common.helpers.parse_versioned_object_uri(
            function_uri
        )
        return cls(
            project=project,
            function=uri,
            tag=tag or None,
            hash_key=hash_key or None,
        )


@dataclass
class VersionedModel:
    model: str
    version: Optional[str]

    @classmethod
    def from_string(cls, model):
        try:
            model, version = model.split(":")
        except ValueError:
            model, version = model, None

        return cls(model, version)


@dataclass
class EndpointUID:
    project: str
    function: str
    function_tag: str
    function_hash_key: str
    model: str
    model_version: str
    uid: Optional[str] = None

    def __post_init__(self):
        function_ref = (
            f"{self.function}_{self.function_tag or self.function_hash_key or 'N/A'}"
        )
        versioned_model = f"{self.model}_{self.model_version or 'N/A'}"
        unique_string = f"{self.project}_{function_ref}_{versioned_model}"
        self.uid = hashlib.sha1(unique_string.encode("utf-8")).hexdigest()

    def __str__(self):
        return self.uid


class DriftStatus(Enum):
    """
    Enum for the drift status values.
    """

    NO_DRIFT = "NO_DRIFT"
    DRIFT_DETECTED = "DRIFT_DETECTED"
    POSSIBLE_DRIFT = "POSSIBLE_DRIFT"<|MERGE_RESOLUTION|>--- conflicted
+++ resolved
@@ -74,13 +74,8 @@
     FEATURE_SET_URI = "monitoring_feature_set_uri"
     ALGORITHM = "algorithm"
     VALUE = "value"
-<<<<<<< HEAD
-    DRIFT_DETECTED = "drift_detected"
-    POSSIBLE_DRIFT = "possible_drift"
-=======
     DRIFT_DETECTED_THRESHOLD = "drift_detected_threshold"
     POSSIBLE_DRIFT_THRESHOLD = "possible_drift_threshold"
->>>>>>> a08e48e0
 
 
 class EventLiveStats:
