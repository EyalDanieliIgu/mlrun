# Copyright 2023 Iguazio
#
# Licensed under the Apache License, Version 2.0 (the "License");
# you may not use this file except in compliance with the License.
# You may obtain a copy of the License at
#
#   http://www.apache.org/licenses/LICENSE-2.0
#
# Unless required by applicable law or agreed to in writing, software
# distributed under the License is distributed on an "AS IS" BASIS,
# WITHOUT WARRANTIES OR CONDITIONS OF ANY KIND, either express or implied.
# See the License for the specific language governing permissions and
# limitations under the License.

import hashlib
from dataclasses import dataclass
from enum import Enum, IntEnum
from typing import Any, NewType, Optional

import mlrun.common.helpers
from mlrun.common.types import StrEnum


class MonitoringStrEnum(StrEnum):
    @classmethod
    def list(cls):
        return list(map(lambda c: c.value, cls))


class EventFieldType:
    FUNCTION_URI = "function_uri"
    FUNCTION = "function"
    MODEL_URI = "model_uri"
    MODEL = "model"
    VERSION = "version"
    VERSIONED_MODEL = "versioned_model"
    MODEL_CLASS = "model_class"
    TIMESTAMP = "timestamp"
    # `endpoint_id` is deprecated as a field in the model endpoint schema since 1.3.1, replaced by `uid`.
    ENDPOINT_ID = "endpoint_id"
    UID = "uid"
    ENDPOINT_TYPE = "endpoint_type"
    REQUEST_ID = "request_id"
    RECORD_TYPE = "record_type"
    FEATURES = "features"
    FEATURE_NAMES = "feature_names"
    NAMED_FEATURES = "named_features"
    LABELS = "labels"
    LATENCY = "latency"
    LABEL_NAMES = "label_names"
    PREDICTION = "prediction"
    PREDICTIONS = "predictions"
    NAMED_PREDICTIONS = "named_predictions"
    ERROR_COUNT = "error_count"
    ENTITIES = "entities"
    FIRST_REQUEST = "first_request"
    LAST_REQUEST = "last_request"
    METRIC = "metric"
    METRICS = "metrics"
    BATCH_INTERVALS_DICT = "batch_intervals_dict"
    DEFAULT_BATCH_INTERVALS = "default_batch_intervals"
    MINUTES = "minutes"
    HOURS = "hours"
    DAYS = "days"
    MODEL_ENDPOINTS = "model_endpoints"
    STATE = "state"
    PROJECT = "project"
    STREAM_PATH = "stream_path"
    ACTIVE = "active"
    MONITORING_MODE = "monitoring_mode"
    FEATURE_STATS = "feature_stats"
    CURRENT_STATS = "current_stats"
    CHILDREN = "children"
    CHILDREN_UIDS = "children_uids"
    DRIFT_MEASURES = "drift_measures"
    DRIFT_STATUS = "drift_status"
    MONITOR_CONFIGURATION = "monitor_configuration"
    FEATURE_SET_URI = "monitoring_feature_set_uri"
    ALGORITHM = "algorithm"
    VALUE = "value"
    DRIFT_DETECTED_THRESHOLD = "drift_detected_threshold"
    POSSIBLE_DRIFT_THRESHOLD = "possible_drift_threshold"
    SAMPLE_PARQUET_PATH = "sample_parquet_path"


class FeatureSetFeatures(MonitoringStrEnum):
    LATENCY = EventFieldType.LATENCY
    ERROR_COUNT = EventFieldType.ERROR_COUNT
    METRICS = EventFieldType.METRICS

    @classmethod
    def time_stamp(cls):
        return EventFieldType.TIMESTAMP

    @classmethod
    def entity(cls):
        return EventFieldType.ENDPOINT_ID


class ApplicationEvent:
    APPLICATION_NAME = "application_name"
    CURRENT_STATS = "current_stats"
    FEATURE_STATS = "feature_stats"
    SAMPLE_PARQUET_PATH = "sample_parquet_path"
    START_INFER_TIME = "start_infer_time"
    END_INFER_TIME = "end_infer_time"
    LAST_REQUEST = "last_request"
    ENDPOINT_ID = "endpoint_id"
    OUTPUT_STREAM_URI = "output_stream_uri"


class WriterEvent(MonitoringStrEnum):
    APPLICATION_NAME = "application_name"
    ENDPOINT_ID = "endpoint_id"
    START_INFER_TIME = "start_infer_time"
    END_INFER_TIME = "end_infer_time"
    RESULT_NAME = "result_name"
    RESULT_VALUE = "result_value"
    RESULT_KIND = "result_kind"
    RESULT_STATUS = "result_status"
    RESULT_EXTRA_DATA = "result_extra_data"
    CURRENT_STATS = "current_stats"


class EventLiveStats:
    LATENCY_AVG_5M = "latency_avg_5m"
    LATENCY_AVG_1H = "latency_avg_1h"
    PREDICTIONS_PER_SECOND = "predictions_per_second"
    PREDICTIONS_COUNT_5M = "predictions_count_5m"
    PREDICTIONS_COUNT_1H = "predictions_count_1h"


class EventKeyMetrics:
    BASE_METRICS = "base_metrics"
    CUSTOM_METRICS = "custom_metrics"
    ENDPOINT_FEATURES = "endpoint_features"
    GENERIC = "generic"
    REAL_TIME = "real_time"


class TimeSeriesTarget:
    TSDB = "tsdb"
    V3IO_TSDB = "v3io-tsdb"


class ModelEndpointTarget:
    V3IO_NOSQL = "v3io-nosql"
    SQL = "sql"


class ProjectSecretKeys:
    ENDPOINT_STORE_CONNECTION = "MODEL_MONITORING_ENDPOINT_STORE_CONNECTION"
    ACCESS_KEY = "MODEL_MONITORING_ACCESS_KEY"
    PIPELINES_ACCESS_KEY = "MODEL_MONITORING_PIPELINES_ACCESS_KEY"
    KAFKA_BROKERS = "KAFKA_BROKERS"
    STREAM_PATH = "STREAM_PATH"


class ModelMonitoringStoreKinds:
    ENDPOINTS = "endpoints"
    EVENTS = "events"


class SchedulingKeys:
    LAST_ANALYZED = "last_analyzed"
    ENDPOINT_ID = "endpoint_id"
    APPLICATION_NAME = "application_name"
    UID = "uid"


class FileTargetKind:
    ENDPOINTS = "endpoints"
    EVENTS = "events"
    STREAM = "stream"
    PARQUET = "parquet"
    APPS_PARQUET = "apps_parquet"
    LOG_STREAM = "log_stream"
<<<<<<< HEAD
    MONITORING_APPS = "monitoring-apps"
    TSDB_APPLICATION_TABLE = "app-results"
=======
    APP_RESULTS = "app_results"
    MONITORING_SCHEDULES = "monitoring_schedules"
>>>>>>> e5f41e98


class ModelMonitoringMode(str, Enum):
    enabled = "enabled"
    disabled = "disabled"


class EndpointType(IntEnum):
    NODE_EP = 1  # end point that is not a child of a router
    ROUTER = 2  # endpoint that is router
    LEAF_EP = 3  # end point that is a child of a router


class PrometheusMetric:
    PREDICTIONS_TOTAL = "predictions_total"
    MODEL_LATENCY_SECONDS = "model_latency_seconds"
    INCOME_FEATURES = "income_features"
    ERRORS_TOTAL = "errors_total"
    DRIFT_METRICS = "drift_metrics"
    DRIFT_STATUS = "drift_status"


class PrometheusEndpoints(MonitoringStrEnum):
    MODEL_MONITORING_METRICS = "/model-monitoring-metrics"
    MONITORING_BATCH_METRICS = "/monitoring-batch-metrics"
    MONITORING_DRIFT_STATUS = "/monitoring-drift-status"


class MonitoringFunctionNames(MonitoringStrEnum):
    STREAM = "model-monitoring-stream"
    APPLICATION_CONTROLLER = "model-monitoring-controller"
    WRITER = "model-monitoring-writer"


@dataclass
class FunctionURI:
    project: str
    function: str
    tag: Optional[str] = None
    hash_key: Optional[str] = None

    @classmethod
    def from_string(cls, function_uri):
        project, uri, tag, hash_key = mlrun.common.helpers.parse_versioned_object_uri(
            function_uri
        )
        return cls(
            project=project,
            function=uri,
            tag=tag or None,
            hash_key=hash_key or None,
        )


@dataclass
class VersionedModel:
    model: str
    version: Optional[str]

    @classmethod
    def from_string(cls, model):
        try:
            model, version = model.split(":")
        except ValueError:
            model, version = model, None

        return cls(model, version)


@dataclass
class EndpointUID:
    project: str
    function: str
    function_tag: str
    function_hash_key: str
    model: str
    model_version: str
    uid: Optional[str] = None

    def __post_init__(self):
        function_ref = (
            f"{self.function}_{self.function_tag or self.function_hash_key or 'N/A'}"
        )
        versioned_model = f"{self.model}_{self.model_version or 'N/A'}"
        unique_string = f"{self.project}_{function_ref}_{versioned_model}"
        self.uid = hashlib.sha1(unique_string.encode("utf-8")).hexdigest()

    def __str__(self):
        return self.uid


class DriftStatus(Enum):
    """
    Enum for the drift status values.
    """

    NO_DRIFT = "NO_DRIFT"
    DRIFT_DETECTED = "DRIFT_DETECTED"
    POSSIBLE_DRIFT = "POSSIBLE_DRIFT"


class ResultKindApp(Enum):
    """
    Enum for the result kind values
    """

    data_drift = 0
    concept_drift = 1
    model_performance = 2
    system_performance = 3


class ResultStatusApp(IntEnum):
    """
    Enum for the result status values, detected means that the app detected some problem.
    """

    irrelevant = -1
    no_detection = 0
    potential_detection = 1
    detected = 2


class ModelMonitoringAppLabel:
    KEY = "mlrun__type"
    VAL = "mlrun__model-monitoring-application"


class ControllerPolicy:
    BASE_PERIOD = "base_period"


RawEvent = dict[str, Any]
AppResultEvent = NewType("AppResultEvent", RawEvent)
MLRUN_HISTOGRAM_DATA_DRIFT_APP_NAME = "histogram-data-drift"<|MERGE_RESOLUTION|>--- conflicted
+++ resolved
@@ -15,7 +15,7 @@
 import hashlib
 from dataclasses import dataclass
 from enum import Enum, IntEnum
-from typing import Any, NewType, Optional
+from typing import Optional
 
 import mlrun.common.helpers
 from mlrun.common.types import StrEnum
@@ -140,7 +140,6 @@
 
 class TimeSeriesTarget:
     TSDB = "tsdb"
-    V3IO_TSDB = "v3io-tsdb"
 
 
 class ModelEndpointTarget:
@@ -175,13 +174,8 @@
     PARQUET = "parquet"
     APPS_PARQUET = "apps_parquet"
     LOG_STREAM = "log_stream"
-<<<<<<< HEAD
-    MONITORING_APPS = "monitoring-apps"
-    TSDB_APPLICATION_TABLE = "app-results"
-=======
     APP_RESULTS = "app_results"
     MONITORING_SCHEDULES = "monitoring_schedules"
->>>>>>> e5f41e98
 
 
 class ModelMonitoringMode(str, Enum):
@@ -314,6 +308,12 @@
     BASE_PERIOD = "base_period"
 
 
-RawEvent = dict[str, Any]
-AppResultEvent = NewType("AppResultEvent", RawEvent)
+class TSDBTarget:
+    V3IO_TSDB = "v3io-tsdb"
+    PROMETHEUS = "prometheus"
+    APP_RESULTS_TABLE = "app-results"
+    V3IO_BE = "tsdb"
+    V3IO_RATE = "1/s"
+
+
 MLRUN_HISTOGRAM_DATA_DRIFT_APP_NAME = "histogram-data-drift"