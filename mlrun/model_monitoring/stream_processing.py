--- conflicted
+++ resolved
@@ -11,7 +11,7 @@
 # WITHOUT WARRANTIES OR CONDITIONS OF ANY KIND, either express or implied.
 # See the License for the specific language governing permissions and
 # limitations under the License.
-# import mlrun.model_monitoring.db.tsdb.tdengine
+
 import collections
 import datetime
 import json
@@ -327,24 +327,14 @@
 
         # TSDB branch (skip to Prometheus if in CE env)
         if not mlrun.mlconf.is_ce_mode():
-<<<<<<< HEAD
             tsdb_connector = mlrun.model_monitoring.get_tsdb_connector(
                 project=self.project,
                 secret_provider=tsdb_service_provider
-=======
-            # TSDB branch
-            tsdb_connector = mlrun.model_monitoring.get_tsdb_connector(
-                project=self.project,
->>>>>>> f87f68f6
             )
             tsdb_connector.apply_monitoring_stream_steps(graph=graph)
 
         else:
             # Prometheus
-<<<<<<< HEAD
-=======
-
->>>>>>> f87f68f6
             # Increase the prediction counter by 1 and update the latency value
             graph.add_step(
                 "IncCounter",
