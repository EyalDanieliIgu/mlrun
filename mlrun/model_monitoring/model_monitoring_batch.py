--- conflicted
+++ resolved
@@ -20,9 +20,6 @@
 import os
 import re
 from collections.abc import Callable
-<<<<<<< HEAD
-from typing import Any, ClassVar, Dict, Iterator, List, Optional, Tuple, Union, cast
-=======
 from typing import (
     Any,
     ClassVar,
@@ -35,7 +32,6 @@
     Union,
     cast,
 )
->>>>>>> 1bc2c184
 
 import numpy as np
 import pandas as pd
@@ -494,8 +490,6 @@
         window_len: datetime.timedelta,
         model_endpoint_data: Dict[str, Any],
     ) -> None:
-<<<<<<< HEAD
-=======
         """
         Initialize a batch windows generator with a given window time length and model endpoint data.
 
@@ -503,7 +497,6 @@
         :param model_endpoint_data: the data of the model endpoint. Specifically, last analyzed and
                                     first request fields are used.
         """
->>>>>>> 1bc2c184
         self._window_len = window_len
         self._model_endpoint_data = model_endpoint_data
 
@@ -538,34 +531,20 @@
             return None
         last_analyzed = self._get_last_analyzed_time()
         if last_analyzed:
-<<<<<<< HEAD
-            logger.info("Found latest analyzed time {}", start_time)
-=======
             logger.info("Found latest analyzed time", start_time=str(start_time))
->>>>>>> 1bc2c184
             start_time = last_analyzed
         elif self._has_last_analyzed_key():
             logger.info(
                 "No latest analyzed time was found, probably as this is the first run "
-<<<<<<< HEAD
-                "of the batch monitoring job. Starting at {}",
-                start_time,
-=======
                 "of the batch monitoring job. Starting at `start_time`",
                 start_time=str(start_time),
->>>>>>> 1bc2c184
             )
         else:
             start_time = self._get_window_start_time(query_start)
             logger.info(
                 "No latest analyzed time was found, probably as it's an old system. "
-<<<<<<< HEAD
-                "Starting at {}",
-                start_time,
-=======
                 "Starting at `start_time`",
                 start_time=str(start_time),
->>>>>>> 1bc2c184
             )
         return start_time
 
@@ -578,9 +557,6 @@
     def get_windows(
         self, now_func: Callable[[], datetime.datetime]
     ) -> Iterator[Tuple[datetime.datetime, datetime.datetime]]:
-<<<<<<< HEAD
-        """Get batch window time ranges"""
-=======
         """
         Get batch window time ranges. This function is used to iterate over relevant time
         windows given the query start time, the last analyzed time, and the first request
@@ -589,7 +565,6 @@
         :param now_func: e.g. `lambda: datetime.datetime.now(datetime.timezone.utc)`.
         :returns:        a generator of the relevant time windows to check.
         """
->>>>>>> 1bc2c184
         query_start = now_func()
         start_time = self._get_start_time(query_start)
         if not start_time:
@@ -600,23 +575,14 @@
             logger.info(
                 "The query window isn't over yet. Wait for the next time window."
             )
-<<<<<<< HEAD
-        print('[EYAL]: start time: ', start_time)
-        print("[EYAL]: end time: ", end_time)
-=======
-
->>>>>>> 1bc2c184
+
         while end_time <= query_start:
             yield start_time, end_time
             start_time = end_time
             end_time = self._get_window_end_time(start_time)
 
     @classmethod
-<<<<<<< HEAD
-    def batch_dict2window_len(cls, batch_dict: dict) -> datetime.timedelta:
-=======
     def batch_dict2window_len(cls, batch_dict: Union[dict, str]) -> datetime.timedelta:
->>>>>>> 1bc2c184
         # TODO: This will be removed in 1.5.0 once the job params can be parsed with different types
         # Convert batch dict string into a dictionary
         if isinstance(batch_dict, str):
@@ -633,11 +599,7 @@
         )
 
     @staticmethod
-<<<<<<< HEAD
-    def _parse_batch_dict_str(batch_dict: str) -> None:
-=======
     def _parse_batch_dict_str(batch_dict: dict) -> None:
->>>>>>> 1bc2c184
         """Convert inplace a batch dictionary string into a valid dictionary"""
         characters_to_remove = "{} "
         pattern = "[" + characters_to_remove + "]"
