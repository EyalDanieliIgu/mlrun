# Copyright 2023 Iguazio
#
# Licensed under the Apache License, Version 2.0 (the "License");
# you may not use this file except in compliance with the License.
# You may obtain a copy of the License at
#
#   http://www.apache.org/licenses/LICENSE-2.0
#
# Unless required by applicable law or agreed to in writing, software
# distributed under the License is distributed on an "AS IS" BASIS,
# WITHOUT WARRANTIES OR CONDITIONS OF ANY KIND, either express or implied.
# See the License for the specific language governing permissions and
# limitations under the License.
#

import datetime
import hashlib
import json
import typing

import numpy as np
import pandas as pd

import mlrun.artifacts
import mlrun.common.helpers
import mlrun.feature_store
from mlrun.common.schemas.model_monitoring import EventFieldType, ModelMonitoringMode
from mlrun.data_types.infer import InferOptions, get_df_stats

from .features_drift_table import FeaturesDriftTablePlot
from .model_endpoint import ModelEndpoint
from .model_monitoring_batch import VirtualDrift

# A union of all supported dataset types:
DatasetType = typing.Union[
    mlrun.DataItem, list, dict, pd.DataFrame, pd.Series, np.ndarray, typing.Any
]


def get_or_create_model_endpoint(
    project: str,
    model_path: str = "",
    model_endpoint_name: str = "",
    endpoint_id: str = "",
    function_name: str = "",
    context: mlrun.MLClientCtx = None,
    sample_set_statistics: typing.Dict[str, typing.Any] = None,
    drift_threshold: float = 0.7,
    possible_drift_threshold: float = 0.5,
    monitoring_mode: ModelMonitoringMode = ModelMonitoringMode.disabled,
    db_session=None,
    patch_if_exist: bool = False,
) -> ModelEndpoint:
    """
    Get a single model endpoint object. If not exist, generate a new model endpoint with the provided parameters. Note
    that in case of generating a new model endpoint, by default the monitoring features are disabled. To enable these
    features, set `monitoring_mode=enabled`.

    :param project:                  Project name.
    :param model_path:               The model store path.
    :param model_endpoint_name:      If a new model endpoint is created, the model endpoint name will be presented
                                     under this endpoint.
    :param endpoint_id:              Model endpoint unique ID. If not exist in DB, will generate a new record based
                                     on the provided `endpoint_id`.
    :param function_name:            If a new model endpoint is created, use this function name for generating the
                                     function URI.
    :param context:                  MLRun context. If `function_name` not provided, use the context to generate the
                                     full function hash.
    :param sample_set_statistics:    Dictionary of sample set statistics that will be used as a reference data for
                                     the new model endpoint.
    :param drift_threshold:          The threshold of which to mark drifts. Defaulted to 0.7.
    :param possible_drift_threshold: The threshold of which to mark possible drifts. Defaulted to 0.5.
    :param monitoring_mode:          If enabled, apply model monitoring features on the provided endpoint id.
    :param db_session:               A runtime session that manages the current dialog with the database.
    :param patch_if_exist:           If true and the model endpoint record is already exist, update it with the
                                     provided values.


    :return: A ModelEndpoint object
    """

    if not endpoint_id:
        # Generate a new model endpoint id based on the project name and model name
        endpoint_id = hashlib.sha1(
            f"{project}_{model_endpoint_name}".encode("utf-8")
        ).hexdigest()

    if not db_session:
        # Generate a runtime database
        db_session = mlrun.get_run_db()
    try:
        model_endpoint = db_session.get_model_endpoint(
            project=project, endpoint_id=endpoint_id
        )
        if patch_if_exist:
            # Update provided values
            attributes_to_update = {
                EventFieldType.LAST_REQUEST: datetime.datetime.now(),
<<<<<<< HEAD
                EventFieldType.DRIFT_DETECTED: drift_threshold,
                EventFieldType.POSSIBLE_DRIFT: possible_drift_threshold,
=======
                EventFieldType.DRIFT_DETECTED_THRESHOLD: drift_threshold,
                EventFieldType.POSSIBLE_DRIFT_THRESHOLD: possible_drift_threshold,
>>>>>>> a08e48e0
                EventFieldType.MONITORING_MODE: monitoring_mode,
            }
            if sample_set_statistics:
                attributes_to_update[EventFieldType.FEATURE_STATS] = json.dumps(
                    sample_set_statistics
                )

            db_session.patch_model_endpoint(
                project=project,
                endpoint_id=endpoint_id,
                attributes=attributes_to_update,
            )
            # Get the updated model endpoint object
            model_endpoint = db_session.get_model_endpoint(
                project=project, endpoint_id=endpoint_id
            )

    except mlrun.errors.MLRunNotFoundError:
        # Create a new model endpoint with the provided details
        model_endpoint = _generate_model_endpoint(
            project=project,
            db_session=db_session,
            endpoint_id=endpoint_id,
            model_path=model_path,
            model_endpoint_name=model_endpoint_name,
            function_name=function_name,
            context=context,
            sample_set_statistics=sample_set_statistics,
            drift_threshold=drift_threshold,
            possible_drift_threshold=possible_drift_threshold,
            monitoring_mode=monitoring_mode,
        )
    return model_endpoint


def record_results(
    project: str,
    model_path: str,
    model_endpoint_name: str,
    endpoint_id: str = "",
    function_name: str = "",
    context: mlrun.MLClientCtx = None,
<<<<<<< HEAD
    df_to_target: pd.DataFrame = None,
=======
    infer_results_df: pd.DataFrame = None,
>>>>>>> a08e48e0
    sample_set_statistics: typing.Dict[str, typing.Any] = None,
    monitoring_mode: ModelMonitoringMode = ModelMonitoringMode.enabled,
    drift_threshold: float = 0.7,
    possible_drift_threshold: float = 0.5,
    trigger_monitoring_job: bool = False,
    inf_capping: float = 10.0,
    artifacts_tag: str = "",
    default_batch_image="mlrun/mlrun",
) -> ModelEndpoint:
    """
    Write a provided inference dataset to model endpoint parquet target. If not exist, generate a new model endpoint
    record and use the provided sample set statistics as feature stats that will be used later for the drift analysis.
    To manually trigger the monitoring batch job, set `trigger_monitoring_job=True` and then the batch
    job will immediately perform drift analysis between the sample set statistics stored in the model and the new
    input data (along with the outputs). The drift rule is the value per-feature mean of the TVD and Hellinger scores
    according to the provided thresholds.
<<<<<<< HEAD

    :param project:                  Project name.

    :param model_path:               The model Store path.
    :param model_endpoint_name:      If a new model endpoint is generated, the model endpoint name will be presented
                                     under this endpoint.
    :param endpoint_id:              Model endpoint unique ID. If not exist in DB, will generate a new record based
                                     on the provided `endpoint_id`.
    :param function_name:            If a new model endpoint is created, use this function name for generating the
                                     function URI.
    :param context:                  MLRun context. Note that the context is required for logging the artifacts
                                     following the batch drift job.
    :param df_to_target:             DataFrame that will be stored under the model endpoint parquet target. This
                                     DataFrame will be used by the scheduled monitoring batch drift job.
    :param sample_set_statistics:    Dictionary of sample set statistics that will be used as a reference data for
                                     the current model endpoint.
    :param monitoring_mode:          If enabled, apply model monitoring features on the provided endpoint id. Enabled
                                     by default.
    :param drift_threshold:          The threshold of which to mark drifts. Defaulted to 0.7.
    :param possible_drift_threshold: The threshold of which to mark possible drifts. Defaulted to 0.5.
    :param trigger_monitoring_job:   If true, run the batch drift job. If not exists, the monitoring batch function
                                     will be registered through MLRun API with the provided image.
    :param inf_capping:              The value to set for when it reached infinity. Defaulted to 10.0. Will be relevant
                                     only if the monitoring batch job has been triggered.
    :param artifacts_tag:            Tag to use for all the artifacts resulted from the function. Will be relevant
                                     only if the monitoring batch job has been triggered.

=======

    :param project:                  Project name.

    :param model_path:               The model Store path.
    :param model_endpoint_name:      If a new model endpoint is generated, the model endpoint name will be presented
                                     under this endpoint.
    :param endpoint_id:              Model endpoint unique ID. If not exist in DB, will generate a new record based
                                     on the provided `endpoint_id`.
    :param function_name:            If a new model endpoint is created, use this function name for generating the
                                     function URI.
    :param context:                  MLRun context. Note that the context is required for logging the artifacts
                                     following the batch drift job.
    :param infer_results_df:         DataFrame that will be stored under the model endpoint parquet target. Will be
                                     used for doing the drift analysis. Please make sure that the dataframe includes
                                     both feature names and label columns.
    :param sample_set_statistics:    Dictionary of sample set statistics that will be used as a reference data for
                                     the current model endpoint.
    :param monitoring_mode:          If enabled, apply model monitoring features on the provided endpoint id. Enabled
                                     by default.
    :param drift_threshold:          The threshold of which to mark drifts. Defaulted to 0.7.
    :param possible_drift_threshold: The threshold of which to mark possible drifts. Defaulted to 0.5.
    :param trigger_monitoring_job:   If true, run the batch drift job. If not exists, the monitoring batch function
                                     will be registered through MLRun API with the provided image.
    :param inf_capping:              The value to set for when it reached infinity. Defaulted to 10.0. Will be relevant
                                     only if the monitoring batch job has been triggered.
    :param artifacts_tag:            Tag to use for all the artifacts resulted from the function. Will be relevant
                                     only if the monitoring batch job has been triggered.

>>>>>>> a08e48e0
    :param default_batch_image:      The image that will be used when registering the model monitoring batch job.

    :return: A ModelEndpoint object
    """
    db = mlrun.get_run_db()

    model_endpoint = get_or_create_model_endpoint(
        project=project,
        endpoint_id=endpoint_id,
        model_path=model_path,
        model_endpoint_name=model_endpoint_name,
        function_name=function_name,
        context=context,
        sample_set_statistics=sample_set_statistics,
        drift_threshold=drift_threshold,
        possible_drift_threshold=possible_drift_threshold,
        monitoring_mode=monitoring_mode,
        db_session=db,
        patch_if_exist=True,
    )

<<<<<<< HEAD
    if df_to_target is not None:
=======
    if infer_results_df is not None:
>>>>>>> a08e48e0
        # Write the monitoring parquet to the relevant model endpoint context
        write_monitoring_df(
            feature_set_uri=model_endpoint.status.monitoring_feature_set_uri,
            endpoint_id=model_endpoint.metadata.uid,
<<<<<<< HEAD
            df_to_target=df_to_target,
=======
            infer_results_df=infer_results_df,
>>>>>>> a08e48e0
        )

    if trigger_monitoring_job:
        # Run the monitoring batch drift job
        trigger_drift_batch_job(
            project=project,
            default_batch_image=default_batch_image,
            model_endpoints_ids=[model_endpoint.metadata.uid],
            db_session=db,
        )

        if not sample_set_statistics:
<<<<<<< HEAD
=======
            # Take reference data from the model endpoint stored stats
>>>>>>> a08e48e0
            sample_set_statistics = model_endpoint.status.feature_stats

        perform_drift_analysis(
            project=project,
            context=context,
            sample_set_statistics=sample_set_statistics,
            drift_threshold=drift_threshold,
            possible_drift_threshold=possible_drift_threshold,
            inf_capping=inf_capping,
            artifacts_tag=artifacts_tag,
            endpoint_id=model_endpoint.metadata.uid,
            db_session=db,
        )

    return model_endpoint


def write_monitoring_df(
    endpoint_id: str,
<<<<<<< HEAD
    df_to_target: pd.DataFrame,
    monitoring_feature_set: mlrun.feature_store.FeatureSet = None,
    feature_set_uri: str = "",
):
    """Write monitoring dataframe to the parquet target of the current model endpoint. The dataframe will be written
    using feature set ingest process. Please make sure that you provide either a valid monitoring feature set (with
    parquet target) or a valid monitoring feature set uri.

    :param endpoint_id:             Model endpoint unique ID.
    :param df_to_target:            DataFrame that will be stored under the model endpoint parquet target.
=======
    infer_results_df: pd.DataFrame,
    monitoring_feature_set: mlrun.feature_store.FeatureSet = None,
    feature_set_uri: str = "",
):
    """Write infer results dataframe to the monitoring parquet target of the current model endpoint. The dataframe will
    be written using feature set ingest process. Please make sure that you provide either a valid monitoring feature
    set (with parquet target) or a valid monitoring feature set uri.

    :param endpoint_id:             Model endpoint unique ID.
    :param infer_results_df:        DataFrame that will be stored under the model endpoint parquet target.
>>>>>>> a08e48e0
    :param monitoring_feature_set:  A `mlrun.feature_store.FeatureSet` object corresponding to the provided endpoint_id.
    :param feature_set_uri:         if monitoring_feature_set not provided, use the feature_set_uri value to get the
                                    relevant `mlrun.feature_store.FeatureSet`.
    """

    if not monitoring_feature_set:
        if not feature_set_uri:
            raise mlrun.errors.MLRunInvalidArgumentError(
                "Please provide either a valid monitoring feature set object or a monitoring feature set uri"
            )

        monitoring_feature_set = mlrun.feature_store.get_feature_set(
            uri=feature_set_uri
        )

    # Modify the DataFrame to the required structure that will be used later by the monitoring batch job
<<<<<<< HEAD
    if EventFieldType.TIMESTAMP not in df_to_target.columns:
        # Initialize timestamp column with the current time
        df_to_target[EventFieldType.TIMESTAMP] = datetime.datetime.now()

    # `endpoint_id` is the monitoring feature set entity and therefore it should be defined as the df index before
    # the ingest process
    df_to_target[EventFieldType.ENDPOINT_ID] = endpoint_id
    df_to_target.set_index(
=======
    if EventFieldType.TIMESTAMP not in infer_results_df.columns:
        # Initialize timestamp column with the current time
        infer_results_df[EventFieldType.TIMESTAMP] = datetime.datetime.now()

    # `endpoint_id` is the monitoring feature set entity and therefore it should be defined as the df index before
    # the ingest process
    infer_results_df[EventFieldType.ENDPOINT_ID] = endpoint_id
    infer_results_df.set_index(
>>>>>>> a08e48e0
        EventFieldType.ENDPOINT_ID,
        inplace=True,
    )

    mlrun.feature_store.ingest(
<<<<<<< HEAD
        featureset=monitoring_feature_set, source=df_to_target, overwrite=False
=======
        featureset=monitoring_feature_set, source=infer_results_df, overwrite=False
>>>>>>> a08e48e0
    )


def _generate_model_endpoint(
    project: str,
    db_session,
    endpoint_id: str,
    model_path: str,
    model_endpoint_name: str,
    function_name: str,
    context: mlrun.MLClientCtx,
    sample_set_statistics: typing.Dict[str, typing.Any],
    drift_threshold: float,
    possible_drift_threshold: float,
    monitoring_mode: ModelMonitoringMode = ModelMonitoringMode.disabled,
) -> ModelEndpoint:
    """
    Write a new model endpoint record.

    :param project:                  Project name.

    :param db_session:               A session that manages the current dialog with the database.
    :param endpoint_id:              Model endpoint unique ID.
    :param model_path:               The model Store path.
    :param model_endpoint_name:      Model endpoint name will be presented under the new model endpoint.
    :param function_name:            If a new model endpoint is created, use this function name for generating the
                                     function URI.
    :param context:                  MLRun context. If function_name not provided, use the context to generate the
                                     full function hash.
    :param sample_set_statistics:    Dictionary of sample set statistics that will be used as a reference data for
                                     the current model endpoint. Will be stored under
                                     `model_endpoint.status.feature_stats`.
    :param drift_threshold:          The threshold of which to mark drifts.
    :param possible_drift_threshold: The threshold of which to mark possible drifts.

    :return `mlrun.model_monitoring.model_endpoint.ModelEndpoint` object.
    """

    model_endpoint = ModelEndpoint()
    model_endpoint.metadata.project = project
    model_endpoint.metadata.uid = endpoint_id

    if not function_name:
        if not context:
            raise mlrun.errors.MLRunInvalidArgumentError(
                "Please provide either a function name or a valid MLRun context"
            )
        # Get the function hash from the provided context
        (_, _, _, function_name,) = mlrun.common.helpers.parse_versioned_object_uri(
            context.to_dict()["spec"]["function"]
        )

    model_endpoint.spec.function_uri = project + "/" + function_name
    model_endpoint.spec.model_uri = model_path
    model_endpoint.spec.model = model_endpoint_name
    model_endpoint.spec.model_class = "drift-analysis"
    model_endpoint.spec.monitor_configuration[
        EventFieldType.DRIFT_DETECTED_THRESHOLD
    ] = drift_threshold
    model_endpoint.spec.monitor_configuration[
        EventFieldType.POSSIBLE_DRIFT_THRESHOLD
    ] = possible_drift_threshold

    model_endpoint.spec.monitoring_mode = monitoring_mode
    model_endpoint.status.first_request = datetime.datetime.now()
    model_endpoint.status.last_request = datetime.datetime.now()
    if sample_set_statistics:
        model_endpoint.status.feature_stats = sample_set_statistics

    db_session.create_model_endpoint(
        project=project, endpoint_id=endpoint_id, model_endpoint=model_endpoint
    )

    return db_session.get_model_endpoint(project=project, endpoint_id=endpoint_id)


def trigger_drift_batch_job(
    project: str,
    default_batch_image="mlrun/mlrun",
    model_endpoints_ids: typing.List[str] = None,
    batch_intervals_dict: typing.Dict[str, float] = None,
    db_session=None,
):
    """
    Run model monitoring drift analysis job. If not exists, the monitoring batch function will be registered through
    MLRun API with the provided image.

    :param project:              Project name.
    :param default_batch_image:  The image that will be used when registering the model monitoring batch job.
    :param model_endpoints_ids:  List of model endpoints to include in the current run.
    :param batch_intervals_dict: Batch interval range (days, hours, minutes). By default, the batch interval is
                                 configured to run through the last hour.
    :param db_session:           A runtime session that manages the current dialog with the database.

    """
    if not model_endpoints_ids:
        raise mlrun.errors.MLRunNotFoundError(
            "No model endpoints provided",
        )
    if not db_session:
        db_session = mlrun.get_run_db()

    # Register the monitoring batch job (do nothing if already exist) and get the job function as a dictionary
    batch_function_dict: typing.Dict[
        str, typing.Any
    ] = db_session.deploy_monitoring_batch_job(
        project=project,
        default_batch_image=default_batch_image,
    )

    # Prepare current run params
    job_params = _generate_job_params(
        model_endpoints_ids=model_endpoints_ids,
        batch_intervals_dict=batch_intervals_dict,
    )

    # Generate runtime and trigger the job function
    batch_function = mlrun.new_function(runtime=batch_function_dict)
    batch_function.run(name="model-monitoring-batch", params=job_params, watch=True)


def _generate_job_params(
    model_endpoints_ids: typing.List[str],
    batch_intervals_dict: typing.Dict[str, float] = None,
):
    """
    Generate the required params for the model monitoring batch job function.

    :param model_endpoints_ids:  List of model endpoints to include in the current run.
    :param batch_intervals_dict: Batch interval range (days, hours, minutes). By default, the batch interval is
                                 configured to run through the last hour.

    """
    if not batch_intervals_dict:
        # Generate default batch intervals dict
        batch_intervals_dict = {"minutes": 0, "hours": 1, "days": 0}

    return {
        "model_endpoints": model_endpoints_ids,
        "batch_intervals_dict": batch_intervals_dict,
    }


def get_sample_set_statistics(
    sample_set: DatasetType = None, model_artifact_feature_stats: dict = None
) -> dict:
    """
    Get the sample set statistics either from the given sample set or the statistics logged with the model while
    favoring the given sample set.

    :param sample_set:                   A sample dataset to give to compare the inputs in the drift analysis.
    :param model_artifact_feature_stats: The `feature_stats` attribute in the spec of the model artifact, where the
                                         original sample set statistics of the model was used.

    :returns: The sample set statistics.

    raises MLRunInvalidArgumentError: If no sample set or statistics were given.
    """
    # Check if a sample set was provided:
    if sample_set is None:
        # Check if the model was logged with a sample set:
        if model_artifact_feature_stats is None:
            raise mlrun.errors.MLRunInvalidArgumentError(
                "Cannot perform drift analysis as there is no sample set to compare to. The model artifact was not "
                "logged with a sample set and `sample_set` was not provided to the function."
            )
        # Return the statistics logged with the model:
        return model_artifact_feature_stats

    # Turn the DataItem to DataFrame:
    if isinstance(sample_set, mlrun.DataItem):
        sample_set, _ = read_dataset_as_dataframe(dataset=sample_set)

    # Return the sample set statistics:
    return get_df_stats(df=sample_set, options=InferOptions.Histogram)


def read_dataset_as_dataframe(
    dataset: DatasetType,
    label_columns: typing.Union[str, typing.List[str]] = None,
    drop_columns: typing.Union[str, typing.List[str], int, typing.List[int]] = None,
) -> typing.Tuple[pd.DataFrame, typing.List[str]]:
    """
    Parse the given dataset into a DataFrame and drop the columns accordingly. In addition, the label columns will be
    parsed and validated as well.

    :param dataset:       The dataset to train the model on.
                          Can be either a list of lists, dict, URI or a FeatureVector.
    :param label_columns: The target label(s) of the column(s) in the dataset. for Regression or
                          Classification tasks.
    :param drop_columns:  ``str`` / ``int`` or a list of ``str`` / ``int`` that represent the column names / indices to
                          drop.

    :returns: A tuple of:
              [0] = The parsed dataset as a DataFrame
              [1] = Label columns.

    raises MLRunInvalidArgumentError: If the `drop_columns` are not matching the dataset or unsupported dataset type.
    """
    # Turn the `drop labels` into a list if given:
    if drop_columns is not None:
        if not isinstance(drop_columns, list):
            drop_columns = [drop_columns]

    # Check if the dataset is in fact a Feature Vector:
    if (
        dataset.meta
        and dataset.meta.kind == mlrun.common.schemas.ObjectKind.feature_vector
    ):
        # Try to get the label columns if not provided:
        if label_columns is None:
            label_columns = dataset.meta.status.label_column
        # Get the features and parse to DataFrame:
        dataset = mlrun.feature_store.get_offline_features(
            dataset.meta.uri, drop_columns=drop_columns
        ).to_dataframe()
    else:
        # Parse to DataFrame according to the dataset's type:
        if isinstance(dataset, (list, np.ndarray)):
            # Parse the list / numpy array into a DataFrame:
            dataset = pd.DataFrame(dataset)
            # Validate the `drop_columns` is given as integers:
            if drop_columns and not all(isinstance(col, int) for col in drop_columns):
                raise mlrun.errors.MLRunInvalidArgumentError(
                    "`drop_columns` must be an integer / list of integers if provided as a list."
                )
        elif isinstance(dataset, mlrun.DataItem):
            # Turn the DataITem to DataFrame:
            dataset = dataset.as_df()
        else:
            # Parse the object (should be a pd.DataFrame / pd.Series, dictionary) into a DataFrame:
            try:
                dataset = pd.DataFrame(dataset)
            except ValueError as e:
                raise mlrun.errors.MLRunInvalidArgumentError(
                    f"Could not parse the given dataset of type {type(dataset)} into a pandas DataFrame. "
                    f"Received the following error: {e}"
                )
        # Drop columns if needed:
        if drop_columns:
            dataset.drop(drop_columns, axis=1, inplace=True)

    # Turn the `label_columns` into a list by default:
    if label_columns is None:
        label_columns = []
    elif isinstance(label_columns, (str, int)):
        label_columns = [label_columns]

    return dataset, label_columns


def perform_drift_analysis(
    project: str,
    endpoint_id: str,
    context: mlrun.MLClientCtx,
    sample_set_statistics: dict,
    drift_threshold: float,
    possible_drift_threshold: float,
    inf_capping: float,
    artifacts_tag: str = "",
    db_session=None,
):
    """
    Calculate drift per feature and produce the drift table artifact for logging post prediction. Note that most of
    the calculations were already made through the monitoring batch job.

    :param project:                  Project name.
    :param endpoint_id:              Model endpoint unique ID.
    :param context:                  MLRun context. Will log the artifacts.
    :param sample_set_statistics:    The statistics of the sample set logged along a model.
    :param drift_threshold:          The threshold of which to mark drifts.
    :param possible_drift_threshold: The threshold of which to mark possible drifts.
    :param inf_capping:              The value to set for when it reached infinity.
    :param artifacts_tag:            Tag to use for all the artifacts resulted from the function.
    :param db_session:               A runtime session that manages the current dialog with the database.

    """
    if not db_session:
        db_session = mlrun.get_run_db()

    model_endpoint = db_session.get_model_endpoint(
        project=project, endpoint_id=endpoint_id
    )

    # Get the drift metrics results along with the feature statistics from the latest batch
    metrics = model_endpoint.status.drift_measures
    inputs_statistics = model_endpoint.status.current_stats

    inputs_statistics.pop("timestamp", None)

    # Calculate drift for each feature
    virtual_drift = VirtualDrift(inf_capping=inf_capping)
    drift_results = virtual_drift.check_for_drift_per_feature(
        metrics_results_dictionary=metrics,
        possible_drift_threshold=possible_drift_threshold,
        drift_detected_threshold=drift_threshold,
    )

    # Drift table plot
    html_plot = FeaturesDriftTablePlot().produce(
        features=list(inputs_statistics.keys()),
        sample_set_statistics=sample_set_statistics,
        inputs_statistics=inputs_statistics,
        metrics=metrics,
        drift_results=drift_results,
    )

    # Prepare drift result per feature dictionary
    metrics_per_feature = {
        feature: _get_drift_result(
            tvd=metric_dictionary["tvd"],
            hellinger=metric_dictionary["hellinger"],
            threshold=drift_threshold,
        )[1]
        for feature, metric_dictionary in metrics.items()
        if isinstance(metric_dictionary, dict)
    }

    # Calculate the final analysis result as well
    drift_status, drift_metric = _get_drift_result(
        tvd=metrics["tvd_mean"],
        hellinger=metrics["hellinger_mean"],
        threshold=drift_threshold,
    )
    # Log the different artifacts
    _log_drift_artifacts(
        context=context,
        html_plot=html_plot,
        metrics_per_feature=metrics_per_feature,
        drift_status=drift_status,
        drift_metric=drift_metric,
        artifacts_tag=artifacts_tag,
    )


def _log_drift_artifacts(
    context: mlrun.MLClientCtx,
    html_plot: str,
    metrics_per_feature: typing.Dict[str, float],
    drift_status: bool,
    drift_metric: float,
    artifacts_tag: str,
):
    """
    Log the following artifacts/results:
    1 - Drift table plot which includes a detailed drift analysis per feature
    2 - Drift result per feature in a JSON format
    3 - Results of the total drift analysis

    :param context:             MLRun context. Will log the artifacts.
    :param html_plot:           Path to the html file of the plot.
    :param metrics_per_feature: Dictionary in which the key is a feature name and the value is the drift numerical
                                result.
    :param drift_status:        Boolean value that represents the final drift analysis result.
    :param drift_metric:        The final drift numerical result.
    :param artifacts_tag:       Tag to use for all the artifacts resulted from the function.

    """
    context.log_artifact(
        mlrun.artifacts.Artifact(body=html_plot, format="html", key="drift_table_plot"),
        tag=artifacts_tag,
    )
    context.log_artifact(
        mlrun.artifacts.Artifact(
            body=json.dumps(metrics_per_feature),
            format="json",
            key="features_drift_results",
        ),
        tag=artifacts_tag,
    )
    context.log_results(
        results={"drift_status": drift_status, "drift_metric": drift_metric}
    )


def _get_drift_result(
    tvd: float,
    hellinger: float,
    threshold: float,
) -> typing.Tuple[bool, float]:
    """
    Calculate the drift result by the following equation: (tvd + hellinger) / 2

    :param tvd:       The feature's TVD value.
    :param hellinger: The feature's Hellinger value.
    :param threshold: The threshold from which the value is considered a drift.

    :returns: A tuple of:
              [0] = Boolean value as the drift status.
              [1] = The result.
    """
    result = (tvd + hellinger) / 2
    if result >= threshold:
        return True, result
    return False, result


def log_result(
    context: mlrun.MLClientCtx,
    result_set_name: str,
    result_set: pd.DataFrame,
    artifacts_tag: str,
    batch_id: str,
):
    # Log the result set:
    context.logger.info("Logging result set (x | prediction)...")
    context.log_dataset(
        key=result_set_name,
        df=result_set,
        db_key=result_set_name,
        tag=artifacts_tag,
    )
    # Log the batch ID:
    if batch_id is None:
        batch_id = hashlib.sha224(str(datetime.datetime.now()).encode()).hexdigest()
    context.log_result(
        key="batch_id",
        value=batch_id,
    )<|MERGE_RESOLUTION|>--- conflicted
+++ resolved
@@ -96,13 +96,8 @@
             # Update provided values
             attributes_to_update = {
                 EventFieldType.LAST_REQUEST: datetime.datetime.now(),
-<<<<<<< HEAD
-                EventFieldType.DRIFT_DETECTED: drift_threshold,
-                EventFieldType.POSSIBLE_DRIFT: possible_drift_threshold,
-=======
                 EventFieldType.DRIFT_DETECTED_THRESHOLD: drift_threshold,
                 EventFieldType.POSSIBLE_DRIFT_THRESHOLD: possible_drift_threshold,
->>>>>>> a08e48e0
                 EventFieldType.MONITORING_MODE: monitoring_mode,
             }
             if sample_set_statistics:
@@ -145,11 +140,7 @@
     endpoint_id: str = "",
     function_name: str = "",
     context: mlrun.MLClientCtx = None,
-<<<<<<< HEAD
-    df_to_target: pd.DataFrame = None,
-=======
     infer_results_df: pd.DataFrame = None,
->>>>>>> a08e48e0
     sample_set_statistics: typing.Dict[str, typing.Any] = None,
     monitoring_mode: ModelMonitoringMode = ModelMonitoringMode.enabled,
     drift_threshold: float = 0.7,
@@ -166,35 +157,6 @@
     job will immediately perform drift analysis between the sample set statistics stored in the model and the new
     input data (along with the outputs). The drift rule is the value per-feature mean of the TVD and Hellinger scores
     according to the provided thresholds.
-<<<<<<< HEAD
-
-    :param project:                  Project name.
-
-    :param model_path:               The model Store path.
-    :param model_endpoint_name:      If a new model endpoint is generated, the model endpoint name will be presented
-                                     under this endpoint.
-    :param endpoint_id:              Model endpoint unique ID. If not exist in DB, will generate a new record based
-                                     on the provided `endpoint_id`.
-    :param function_name:            If a new model endpoint is created, use this function name for generating the
-                                     function URI.
-    :param context:                  MLRun context. Note that the context is required for logging the artifacts
-                                     following the batch drift job.
-    :param df_to_target:             DataFrame that will be stored under the model endpoint parquet target. This
-                                     DataFrame will be used by the scheduled monitoring batch drift job.
-    :param sample_set_statistics:    Dictionary of sample set statistics that will be used as a reference data for
-                                     the current model endpoint.
-    :param monitoring_mode:          If enabled, apply model monitoring features on the provided endpoint id. Enabled
-                                     by default.
-    :param drift_threshold:          The threshold of which to mark drifts. Defaulted to 0.7.
-    :param possible_drift_threshold: The threshold of which to mark possible drifts. Defaulted to 0.5.
-    :param trigger_monitoring_job:   If true, run the batch drift job. If not exists, the monitoring batch function
-                                     will be registered through MLRun API with the provided image.
-    :param inf_capping:              The value to set for when it reached infinity. Defaulted to 10.0. Will be relevant
-                                     only if the monitoring batch job has been triggered.
-    :param artifacts_tag:            Tag to use for all the artifacts resulted from the function. Will be relevant
-                                     only if the monitoring batch job has been triggered.
-
-=======
 
     :param project:                  Project name.
 
@@ -223,7 +185,6 @@
     :param artifacts_tag:            Tag to use for all the artifacts resulted from the function. Will be relevant
                                      only if the monitoring batch job has been triggered.
 
->>>>>>> a08e48e0
     :param default_batch_image:      The image that will be used when registering the model monitoring batch job.
 
     :return: A ModelEndpoint object
@@ -245,20 +206,12 @@
         patch_if_exist=True,
     )
 
-<<<<<<< HEAD
-    if df_to_target is not None:
-=======
     if infer_results_df is not None:
->>>>>>> a08e48e0
         # Write the monitoring parquet to the relevant model endpoint context
         write_monitoring_df(
             feature_set_uri=model_endpoint.status.monitoring_feature_set_uri,
             endpoint_id=model_endpoint.metadata.uid,
-<<<<<<< HEAD
-            df_to_target=df_to_target,
-=======
             infer_results_df=infer_results_df,
->>>>>>> a08e48e0
         )
 
     if trigger_monitoring_job:
@@ -271,10 +224,7 @@
         )
 
         if not sample_set_statistics:
-<<<<<<< HEAD
-=======
             # Take reference data from the model endpoint stored stats
->>>>>>> a08e48e0
             sample_set_statistics = model_endpoint.status.feature_stats
 
         perform_drift_analysis(
@@ -294,18 +244,6 @@
 
 def write_monitoring_df(
     endpoint_id: str,
-<<<<<<< HEAD
-    df_to_target: pd.DataFrame,
-    monitoring_feature_set: mlrun.feature_store.FeatureSet = None,
-    feature_set_uri: str = "",
-):
-    """Write monitoring dataframe to the parquet target of the current model endpoint. The dataframe will be written
-    using feature set ingest process. Please make sure that you provide either a valid monitoring feature set (with
-    parquet target) or a valid monitoring feature set uri.
-
-    :param endpoint_id:             Model endpoint unique ID.
-    :param df_to_target:            DataFrame that will be stored under the model endpoint parquet target.
-=======
     infer_results_df: pd.DataFrame,
     monitoring_feature_set: mlrun.feature_store.FeatureSet = None,
     feature_set_uri: str = "",
@@ -316,7 +254,6 @@
 
     :param endpoint_id:             Model endpoint unique ID.
     :param infer_results_df:        DataFrame that will be stored under the model endpoint parquet target.
->>>>>>> a08e48e0
     :param monitoring_feature_set:  A `mlrun.feature_store.FeatureSet` object corresponding to the provided endpoint_id.
     :param feature_set_uri:         if monitoring_feature_set not provided, use the feature_set_uri value to get the
                                     relevant `mlrun.feature_store.FeatureSet`.
@@ -333,16 +270,6 @@
         )
 
     # Modify the DataFrame to the required structure that will be used later by the monitoring batch job
-<<<<<<< HEAD
-    if EventFieldType.TIMESTAMP not in df_to_target.columns:
-        # Initialize timestamp column with the current time
-        df_to_target[EventFieldType.TIMESTAMP] = datetime.datetime.now()
-
-    # `endpoint_id` is the monitoring feature set entity and therefore it should be defined as the df index before
-    # the ingest process
-    df_to_target[EventFieldType.ENDPOINT_ID] = endpoint_id
-    df_to_target.set_index(
-=======
     if EventFieldType.TIMESTAMP not in infer_results_df.columns:
         # Initialize timestamp column with the current time
         infer_results_df[EventFieldType.TIMESTAMP] = datetime.datetime.now()
@@ -351,17 +278,12 @@
     # the ingest process
     infer_results_df[EventFieldType.ENDPOINT_ID] = endpoint_id
     infer_results_df.set_index(
->>>>>>> a08e48e0
         EventFieldType.ENDPOINT_ID,
         inplace=True,
     )
 
     mlrun.feature_store.ingest(
-<<<<<<< HEAD
-        featureset=monitoring_feature_set, source=df_to_target, overwrite=False
-=======
         featureset=monitoring_feature_set, source=infer_results_df, overwrite=False
->>>>>>> a08e48e0
     )
 
 
