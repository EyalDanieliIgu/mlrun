--- conflicted
+++ resolved
@@ -45,7 +45,7 @@
     endpoint_id: str = "",
     function_name: str = "",
     context: mlrun.MLClientCtx = None,
-    sample_set_statistics: dict[str, typing.Any] = None,
+    sample_set_statistics: typing.Dict[str, typing.Any] = None,
     drift_threshold: float = None,
     possible_drift_threshold: float = None,
     monitoring_mode: ModelMonitoringMode = ModelMonitoringMode.disabled,
@@ -82,7 +82,7 @@
     if not endpoint_id:
         # Generate a new model endpoint id based on the project name and model name
         endpoint_id = hashlib.sha1(
-            f"{project}_{model_endpoint_name}".encode()
+            f"{project}_{model_endpoint_name}".encode("utf-8")
         ).hexdigest()
 
     if not db_session:
@@ -239,7 +239,7 @@
 def _model_endpoint_validations(
     model_endpoint: ModelEndpoint,
     model_path: str = "",
-    sample_set_statistics: dict[str, typing.Any] = None,
+    sample_set_statistics: typing.Dict[str, typing.Any] = None,
     drift_threshold: float = None,
     possible_drift_threshold: float = None,
 ):
@@ -307,7 +307,7 @@
     model_endpoint: ModelEndpoint,
     drift_threshold: float = None,
     possible_drift_threshold: float = None,
-) -> tuple[float, float]:
+) -> typing.Tuple[float, float]:
     """
     Get drift and possible drift thresholds. If one of the thresholds is missing, will try to retrieve
     it from the `ModelEndpoint` object. If not defined under the `ModelEndpoint` as well, will retrieve it from
@@ -386,7 +386,7 @@
     model_endpoint_name: str,
     function_name: str,
     context: mlrun.MLClientCtx,
-    sample_set_statistics: dict[str, typing.Any],
+    sample_set_statistics: typing.Dict[str, typing.Any],
     drift_threshold: float,
     possible_drift_threshold: float,
     monitoring_mode: ModelMonitoringMode = ModelMonitoringMode.disabled,
@@ -452,8 +452,8 @@
 def trigger_drift_batch_job(
     project: str,
     default_batch_image="mlrun/mlrun",
-    model_endpoints_ids: list[str] = None,
-    batch_intervals_dict: dict[str, float] = None,
+    model_endpoints_ids: typing.List[str] = None,
+    batch_intervals_dict: typing.Dict[str, float] = None,
     db_session=None,
 ):
     """
@@ -476,17 +476,11 @@
         db_session = mlrun.get_run_db()
 
     # Register the monitoring batch job (do nothing if already exist) and get the job function as a dictionary
-<<<<<<< HEAD
-    batch_function_dict: dict[str, typing.Any] = db_session.deploy_monitoring_batch_job(
-        project=project,
-        default_batch_image=default_batch_image,
-=======
     batch_function_dict: typing.Dict[str, typing.Any] = (
         db_session.deploy_monitoring_batch_job(
             project=project,
             default_batch_image=default_batch_image,
         )
->>>>>>> bcb163bd
     )
 
     # Prepare current run params
@@ -501,8 +495,8 @@
 
 
 def _generate_job_params(
-    model_endpoints_ids: list[str],
-    batch_intervals_dict: dict[str, float] = None,
+    model_endpoints_ids: typing.List[str],
+    batch_intervals_dict: typing.Dict[str, float] = None,
 ):
     """
     Generate the required params for the model monitoring batch job function.
@@ -525,9 +519,9 @@
 def get_sample_set_statistics(
     sample_set: DatasetType = None,
     model_artifact_feature_stats: dict = None,
-    sample_set_columns: typing.Optional[list] = None,
-    sample_set_drop_columns: typing.Optional[list] = None,
-    sample_set_label_columns: typing.Optional[list] = None,
+    sample_set_columns: typing.Optional[typing.List] = None,
+    sample_set_drop_columns: typing.Optional[typing.List] = None,
+    sample_set_label_columns: typing.Optional[typing.List] = None,
 ) -> dict:
     """
     Get the sample set statistics either from the given sample set or the statistics logged with the model while
@@ -582,10 +576,10 @@
 
 def read_dataset_as_dataframe(
     dataset: DatasetType,
-    feature_columns: typing.Union[str, list[str]] = None,
-    label_columns: typing.Union[str, list[str]] = None,
-    drop_columns: typing.Union[str, list[str], int, list[int]] = None,
-) -> tuple[pd.DataFrame, list[str]]:
+    feature_columns: typing.Union[str, typing.List[str]] = None,
+    label_columns: typing.Union[str, typing.List[str]] = None,
+    drop_columns: typing.Union[str, typing.List[str], int, typing.List[int]] = None,
+) -> typing.Tuple[pd.DataFrame, typing.List[str]]:
     """
     Parse the given dataset into a DataFrame and drop the columns accordingly. In addition, the label columns will be
     parsed and validated as well.
@@ -676,7 +670,7 @@
     possible_drift_threshold: float,
     artifacts_tag: str = "",
     db_session=None,
-) -> None:
+):
     """
     Calculate drift per feature and produce the drift table artifact for logging post prediction. Note that most of
     the calculations were already made through the monitoring batch job.
@@ -702,7 +696,7 @@
     metrics = model_endpoint.status.drift_measures
     inputs_statistics = model_endpoint.status.current_stats
 
-    inputs_statistics.pop(EventFieldType.TIMESTAMP, None)
+    inputs_statistics.pop("timestamp", None)
 
     # Calculate drift for each feature
     virtual_drift = VirtualDrift()
@@ -714,6 +708,7 @@
 
     # Drift table plot
     html_plot = FeaturesDriftTablePlot().produce(
+        features=list(inputs_statistics.keys()),
         sample_set_statistics=sample_set_statistics,
         inputs_statistics=inputs_statistics,
         metrics=metrics,
@@ -751,7 +746,7 @@
 def _log_drift_artifacts(
     context: mlrun.MLClientCtx,
     html_plot: str,
-    metrics_per_feature: dict[str, float],
+    metrics_per_feature: typing.Dict[str, float],
     drift_status: bool,
     drift_metric: float,
     artifacts_tag: str,
@@ -794,7 +789,7 @@
     tvd: float,
     hellinger: float,
     threshold: float,
-) -> tuple[bool, float]:
+) -> typing.Tuple[bool, float]:
     """
     Calculate the drift result by the following equation: (tvd + hellinger) / 2
 
