--- conflicted
+++ resolved
@@ -67,11 +67,7 @@
         project=project,
         filename=str(_STREAM_PROCESSING_FUNCTION_PATH),
         kind="serving",
-<<<<<<< HEAD
-        image="quay.io/eyaligu/mlrun-api:monitoring-feature-set-2",
-=======
         image=tracking_policy[model_monitoring_constants.EventFieldType.STREAM_IMAGE],
->>>>>>> 875fb710
     )
 
     # Create monitoring serving graph
@@ -133,13 +129,9 @@
         project=project,
         filename=str(_MONIOTINRG_BATCH_FUNCTION_PATH),
         kind="job",
-<<<<<<< HEAD
-        image="quay.io/eyaligu/mlrun-api:monitoring-feature-set-2",
-=======
         image=tracking_policy[
             model_monitoring_constants.EventFieldType.DEFAULT_BATCH_IMAGE
         ],
->>>>>>> 875fb710
         handler="handler",
     )
     function.set_db_connection(mlrun.api.api.utils.get_run_db_instance(db_session))
