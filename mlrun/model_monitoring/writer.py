# Copyright 2023 Iguazio
#
# Licensed under the Apache License, Version 2.0 (the "License");
# you may not use this file except in compliance with the License.
# You may obtain a copy of the License at
#
#   http://www.apache.org/licenses/LICENSE-2.0
#
# Unless required by applicable law or agreed to in writing, software
# distributed under the License is distributed on an "AS IS" BASIS,
# WITHOUT WARRANTIES OR CONDITIONS OF ANY KIND, either express or implied.
# See the License for the specific language governing permissions and
# limitations under the License.

import json
from typing import Any, NewType

import mlrun.common.model_monitoring
<<<<<<< HEAD
import mlrun.common.schemas.model_monitoring as mm_constants
=======
>>>>>>> 2c925799
import mlrun.common.schemas.alert as alert_constants
import mlrun.model_monitoring
import mlrun.model_monitoring.db.stores
from mlrun.common.schemas.model_monitoring.constants import ResultStatusApp, WriterEvent
from mlrun.common.schemas.notification import NotificationKind, NotificationSeverity
from mlrun.serving.utils import StepToDict
from mlrun.utils import logger
from mlrun.utils.notifications.notification_pusher import CustomNotificationPusher

_TSDB_BE = "tsdb"
_TSDB_RATE = "1/s"
_TSDB_TABLE = "app-results"
_RawEvent = dict[str, Any]
_AppResultEvent = NewType("_AppResultEvent", _RawEvent)


class _WriterEventError:
    pass


class _WriterEventValueError(_WriterEventError, ValueError):
    pass


class _WriterEventTypeError(_WriterEventError, TypeError):
    pass


class _Notifier:
    def __init__(
        self,
        event: _AppResultEvent,
        notification_pusher: CustomNotificationPusher,
        severity: NotificationSeverity = NotificationSeverity.WARNING,
    ) -> None:
        """
        Event notifier - send push notification when appropriate to the notifiers in
        `notification pusher`.
        Note that if you use a Slack App webhook, you need to define it as an MLRun secret
        `SLACK_WEBHOOK`.
        """
        self._event = event
        self._custom_notifier = notification_pusher
        self._severity = severity

    def _should_send_event(self) -> bool:
        return self._event[WriterEvent.RESULT_STATUS] >= ResultStatusApp.detected

    def _generate_message(self) -> str:
        return f"""\
The monitoring app `{self._event[WriterEvent.APPLICATION_NAME]}` \
of kind `{self._event[WriterEvent.RESULT_KIND]}` \
detected a problem in model endpoint ID `{self._event[WriterEvent.ENDPOINT_ID]}` \
at time `{self._event[WriterEvent.START_INFER_TIME]}`.

Result data:
Name: `{self._event[WriterEvent.RESULT_NAME]}`
Value: `{self._event[WriterEvent.RESULT_VALUE]}`
Status: `{self._event[WriterEvent.RESULT_STATUS]}`
Extra data: `{self._event[WriterEvent.RESULT_EXTRA_DATA]}`\
"""

    def notify(self) -> None:
        """Send notification if appropriate"""
        if not self._should_send_event():
            logger.debug("Not sending a notification")
            return
        message = self._generate_message()
        self._custom_notifier.push(message=message, severity=self._severity)
        logger.debug("A notification should have been sent")


class ModelMonitoringWriter(StepToDict):
    """
    Write monitoring app events to V3IO KV storage
    """

    kind = "monitoring_application_stream_pusher"

    def __init__(self, project: str) -> None:
        self.project = project
        self.name = project  # required for the deployment process

        self._custom_notifier = CustomNotificationPusher(
            notification_types=[NotificationKind.slack]
        )

    def _update_kv_db(self, event: _AppResultEvent) -> None:
        event = _AppResultEvent(event.copy())
        application_result_store = mlrun.model_monitoring.get_store_object(
            project=self.project
        )
        application_result_store.write_application_result(event=event)

    def _update_tsdb(self, event: _AppResultEvent) -> None:
        event = _AppResultEvent(event.copy())
        # TODO: remove create_table=True in 1.9.0 (backwards compatibility)
        tsdb_store = mlrun.model_monitoring.get_tsdb_target(
            project=self.project,
            create_table=True,
        )

        tsdb_store.write_application_event(event=event)

    @staticmethod
    def _generate_event_on_drift(
        uid: str, drift_status: str, drift_value: float, project_name: str
    ):
        if (
            drift_status == ResultStatusApp.detected
            or drift_status == ResultStatusApp.potential_detection
        ):
            entity = {
                "kind": alert_constants.EventEntityKind.MODEL,
                "project": project_name,
                "id": uid,
            }
            event_kind = (
                alert_constants.EventKind.DRIFT_DETECTED
                if drift_status == ResultStatusApp.detected
                else alert_constants.EventKind.DRIFT_SUSPECTED
            )
            event_data = mlrun.common.schemas.Event(
                kind=event_kind, entity=entity, value=drift_value
            )
            mlrun.get_run_db().generate_event(event_kind, event_data)

    @staticmethod
    def _generate_event_on_drift(
        uid: str, drift_status: str, drift_value: float, project_name: str
    ):
        if (
            drift_status == ResultStatusApp.detected
            or drift_status == ResultStatusApp.potential_detection
        ):
            entity = {
                "kind": alert_constants.EventEntityKind.MODEL,
                "project": project_name,
                "id": uid,
            }
            event_kind = (
                alert_constants.EventKind.DRIFT_DETECTED
                if drift_status == ResultStatusApp.detected
                else alert_constants.EventKind.DRIFT_SUSPECTED
            )
            event_data = mlrun.common.schemas.Event(
                kind=event_kind, entity=entity, value=drift_value
            )
            mlrun.get_run_db().generate_event(event_kind, event_data)

    @staticmethod
    def _reconstruct_event(event: _RawEvent) -> _AppResultEvent:
        """
        Modify the raw event into the expected monitoring application event
        schema as defined in `mlrun.common.schemas.model_monitoring.constants.WriterEvent`
        """
        try:
            result_event = _AppResultEvent(
                {key: event[key] for key in WriterEvent.list()}
            )
            result_event[WriterEvent.CURRENT_STATS] = json.loads(
                event[WriterEvent.CURRENT_STATS]
            )
            return result_event
        except KeyError as err:
            raise _WriterEventValueError(
                "The received event misses some keys compared to the expected "
                "monitoring application event schema"
            ) from err
        except TypeError as err:
            raise _WriterEventTypeError(
                f"The event is of type: {type(event)}, expected a dictionary"
            ) from err

    def do(self, event: _RawEvent) -> None:
        event = self._reconstruct_event(event)
        logger.info("Starting to write event", event=event)
        self._update_tsdb(event)
        self._update_kv_db(event)
        _Notifier(event=event, notification_pusher=self._custom_notifier).notify()

        if mlrun.mlconf.alerts.mode == mlrun.common.schemas.alert.AlertsModes.enabled:
            self._generate_event_on_drift(
                event[WriterEvent.ENDPOINT_ID],
                event[WriterEvent.RESULT_STATUS],
                event[WriterEvent.RESULT_VALUE],
                self.project,
            )
        logger.info("Completed event DB writes")<|MERGE_RESOLUTION|>--- conflicted
+++ resolved
@@ -16,10 +16,6 @@
 from typing import Any, NewType
 
 import mlrun.common.model_monitoring
-<<<<<<< HEAD
-import mlrun.common.schemas.model_monitoring as mm_constants
-=======
->>>>>>> 2c925799
 import mlrun.common.schemas.alert as alert_constants
 import mlrun.model_monitoring
 import mlrun.model_monitoring.db.stores
@@ -148,29 +144,6 @@
             mlrun.get_run_db().generate_event(event_kind, event_data)
 
     @staticmethod
-    def _generate_event_on_drift(
-        uid: str, drift_status: str, drift_value: float, project_name: str
-    ):
-        if (
-            drift_status == ResultStatusApp.detected
-            or drift_status == ResultStatusApp.potential_detection
-        ):
-            entity = {
-                "kind": alert_constants.EventEntityKind.MODEL,
-                "project": project_name,
-                "id": uid,
-            }
-            event_kind = (
-                alert_constants.EventKind.DRIFT_DETECTED
-                if drift_status == ResultStatusApp.detected
-                else alert_constants.EventKind.DRIFT_SUSPECTED
-            )
-            event_data = mlrun.common.schemas.Event(
-                kind=event_kind, entity=entity, value=drift_value
-            )
-            mlrun.get_run_db().generate_event(event_kind, event_data)
-
-    @staticmethod
     def _reconstruct_event(event: _RawEvent) -> _AppResultEvent:
         """
         Modify the raw event into the expected monitoring application event
