# Copyright 2023 Iguazio
#
# Licensed under the Apache License, Version 2.0 (the "License");
# you may not use this file except in compliance with the License.
# You may obtain a copy of the License at
#
#   http://www.apache.org/licenses/LICENSE-2.0
#
# Unless required by applicable law or agreed to in writing, software
# distributed under the License is distributed on an "AS IS" BASIS,
# WITHOUT WARRANTIES OR CONDITIONS OF ANY KIND, either express or implied.
# See the License for the specific language governing permissions and
# limitations under the License.

import json
from typing import Any, NewType

import mlrun.common.model_monitoring
import mlrun.common.schemas
import mlrun.common.schemas.alert as alert_constants
import mlrun.model_monitoring
import mlrun.model_monitoring.db.stores
from mlrun.common.schemas.model_monitoring.constants import (
    EventFieldType,
    MetricData,
    ResultData,
    ResultStatusApp,
    WriterEvent,
    WriterEventKind,
)
from mlrun.common.schemas.notification import NotificationKind, NotificationSeverity
from mlrun.model_monitoring.helpers import get_endpoint_record
from mlrun.serving.utils import StepToDict
from mlrun.utils import logger
from mlrun.utils.notifications.notification_pusher import CustomNotificationPusher

_RawEvent = dict[str, Any]
_AppResultEvent = NewType("_AppResultEvent", _RawEvent)


class _WriterEventError:
    pass


class _WriterEventValueError(_WriterEventError, ValueError):
    pass


class _WriterEventTypeError(_WriterEventError, TypeError):
    pass


class _Notifier:
    def __init__(
        self,
        event: _AppResultEvent,
        notification_pusher: CustomNotificationPusher,
        severity: NotificationSeverity = NotificationSeverity.WARNING,
    ) -> None:
        """
        Event notifier - send push notification when appropriate to the notifiers in
        `notification pusher`.
        Note that if you use a Slack App webhook, you need to define it as an MLRun secret
        `SLACK_WEBHOOK`.
        """
        self._event = event
        self._custom_notifier = notification_pusher
        self._severity = severity

    def _should_send_event(self) -> bool:
        return self._event[ResultData.RESULT_STATUS] >= ResultStatusApp.detected.value

    def _generate_message(self) -> str:
        return f"""\
The monitoring app `{self._event[WriterEvent.APPLICATION_NAME]}` \
of kind `{self._event[ResultData.RESULT_KIND]}` \
detected a problem in model endpoint ID `{self._event[WriterEvent.ENDPOINT_ID]}` \
at time `{self._event[WriterEvent.START_INFER_TIME]}`.

Result data:
Name: `{self._event[ResultData.RESULT_NAME]}`
Value: `{self._event[ResultData.RESULT_VALUE]}`
Status: `{self._event[ResultData.RESULT_STATUS]}`
Extra data: `{self._event[ResultData.RESULT_EXTRA_DATA]}`\
"""

    def notify(self) -> None:
        """Send notification if appropriate"""
        if not self._should_send_event():
            logger.debug("Not sending a notification")
            return
        message = self._generate_message()
        self._custom_notifier.push(message=message, severity=self._severity)
        logger.debug("A notification should have been sent")


class ModelMonitoringWriter(StepToDict):
    """
    Write monitoring application results to the target databases
    """

    kind = "monitoring_application_stream_pusher"

    def __init__(self, project: str) -> None:
        self.project = project
        self.name = project  # required for the deployment process

        self._custom_notifier = CustomNotificationPusher(
            notification_types=[NotificationKind.slack]
        )
        self._endpoints_records = {}

<<<<<<< HEAD
        self._app_result_store = mlrun.model_monitoring.get_store_object(
            project=self.project
        )
        self._tsdb_connector = mlrun.model_monitoring.get_tsdb_connector(
            project=self.project,
        )
=======
    @staticmethod
    def get_v3io_container(project_name: str) -> str:
        return f"users/pipelines/{project_name}/monitoring-apps"

    @staticmethod
    def _get_v3io_client() -> V3IOClient:
        return mlrun.utils.v3io_clients.get_v3io_client(
            endpoint=mlrun.mlconf.v3io_api,
        )

    @staticmethod
    def _get_v3io_frames_client(v3io_container: str) -> V3IOFramesClient:
        return mlrun.utils.v3io_clients.get_frames_client(
            address=mlrun.mlconf.v3io_framesd,
            container=v3io_container,
        )

    def _create_tsdb_table(self) -> None:
        self._tsdb_client.create(
            backend=_TSDB_BE,
            table=_TSDB_TABLE,
            if_exists=IGNORE,
            rate=_TSDB_RATE,
        )

    def _update_kv_db(self, event: _AppResultEvent, kind: str = "result") -> None:
        if kind == "metric":
            # TODO : Implement the logic for writing metrics to KV
            return
        event = _AppResultEvent(event.copy())
        application_result_store = mlrun.model_monitoring.get_store_object(
            project=self.project
        )
        application_result_store.write_application_result(event=event)

    def _update_tsdb(self, event: _AppResultEvent, kind: str = "result") -> None:
        if kind == "metric":
            # TODO : Implement the logic for writing metrics to TSDB
            return
        event = _AppResultEvent(event.copy())
        event[WriterEvent.END_INFER_TIME] = datetime.datetime.fromisoformat(
            event[WriterEvent.END_INFER_TIME]
        )
        del event[ResultData.RESULT_EXTRA_DATA]
        try:
            self._tsdb_client.write(
                backend=_TSDB_BE,
                table=_TSDB_TABLE,
                dfs=pd.DataFrame.from_records([event]),
                index_cols=[
                    WriterEvent.END_INFER_TIME,
                    WriterEvent.ENDPOINT_ID,
                    WriterEvent.APPLICATION_NAME,
                    ResultData.RESULT_NAME,
                ],
            )
            logger.info("Updated V3IO TSDB successfully", table=_TSDB_TABLE)
        except V3IOFramesError as err:
            logger.warn(
                "Could not write drift measures to TSDB",
                err=err,
                table=_TSDB_TABLE,
                event=event,
            )
>>>>>>> 66af02ad

    @staticmethod
    def _generate_event_on_drift(
        model_endpoint: str, drift_status: str, event_value: dict, project_name: str
    ) -> None:
        if (
            drift_status == ResultStatusApp.detected.value
            or drift_status == ResultStatusApp.potential_detection.value
        ):
            logger.info("Sending an alert")
            entity = {
                "kind": alert_constants.EventEntityKind.MODEL,
                "project": project_name,
                "model_endpoint": model_endpoint,
            }
            event_kind = (
                alert_constants.EventKind.DRIFT_DETECTED
                if drift_status == ResultStatusApp.detected.value
                else alert_constants.EventKind.DRIFT_SUSPECTED
            )
            event_data = mlrun.common.schemas.Event(
                kind=event_kind, entity=entity, value_dict=event_value
            )
            mlrun.get_run_db().generate_event(event_kind, event_data)

    @staticmethod
    def _reconstruct_event(event: _RawEvent) -> tuple[_AppResultEvent, str]:
        """
        Modify the raw event into the expected monitoring application event
        schema as defined in `mlrun.common.schemas.model_monitoring.constants.WriterEvent`
        """
        if not isinstance(event, dict):
            raise _WriterEventTypeError(
                f"The event is of type: {type(event)}, expected a dictionary"
            )
        kind = event.pop(WriterEvent.EVENT_KIND, WriterEventKind.RESULT)
        result_event = _AppResultEvent(json.loads(event.pop(WriterEvent.DATA, "{}")))
        if not result_event:  # BC for < 1.7.0, can be removed in 1.9.0
            result_event = _AppResultEvent(event)
        else:
            result_event.update(_AppResultEvent(event))

        expected_keys = list(
            set(WriterEvent.list()).difference(
                [WriterEvent.EVENT_KIND, WriterEvent.DATA]
            )
        )
        if kind == WriterEventKind.METRIC:
            expected_keys.extend(MetricData.list())
        elif kind == WriterEventKind.RESULT:
            expected_keys.extend(ResultData.list())
        else:
            raise _WriterEventValueError(
                f"Unknown event kind: {kind}, expected one of: {WriterEventKind.list()}"
            )
        missing_keys = [key for key in expected_keys if key not in result_event]
        if missing_keys:
            raise _WriterEventValueError(
                f"The received event misses some keys compared to the expected "
                f"monitoring application event schema: {missing_keys}"
            )

        return result_event, kind

    def do(self, event: _RawEvent) -> None:
        event, kind = self._reconstruct_event(event)
        logger.info("Starting to write event", event=event)

<<<<<<< HEAD
        self._tsdb_connector.write_application_result(event=event.copy())
        self._app_result_store.write_application_result(event=event.copy())
=======
        self._update_tsdb(event, kind)
        self._update_kv_db(event, kind)
        logger.info("Completed event DB writes")
>>>>>>> 66af02ad
        _Notifier(event=event, notification_pusher=self._custom_notifier).notify()

        if (
            mlrun.mlconf.alerts.mode == mlrun.common.schemas.alert.AlertsModes.enabled
            and kind == WriterEventKind.RESULT
        ):
            endpoint_id = event[WriterEvent.ENDPOINT_ID]
            endpoint_record = self._endpoints_records.setdefault(
                endpoint_id,
                get_endpoint_record(project=self.project, endpoint_id=endpoint_id),
            )
            event_value = {
                "app_name": event[WriterEvent.APPLICATION_NAME],
                "model": endpoint_record.get(EventFieldType.MODEL),
                "model_endpoint_id": event[WriterEvent.ENDPOINT_ID],
                "result_name": event[ResultData.RESULT_NAME],
                "result_value": event[ResultData.RESULT_VALUE],
            }
            self._generate_event_on_drift(
                event[WriterEvent.ENDPOINT_ID],
                event[ResultData.RESULT_STATUS],
                event_value,
                self.project,
            )<|MERGE_RESOLUTION|>--- conflicted
+++ resolved
@@ -110,79 +110,13 @@
         )
         self._endpoints_records = {}
 
-<<<<<<< HEAD
         self._app_result_store = mlrun.model_monitoring.get_store_object(
             project=self.project
         )
         self._tsdb_connector = mlrun.model_monitoring.get_tsdb_connector(
             project=self.project,
         )
-=======
-    @staticmethod
-    def get_v3io_container(project_name: str) -> str:
-        return f"users/pipelines/{project_name}/monitoring-apps"
-
-    @staticmethod
-    def _get_v3io_client() -> V3IOClient:
-        return mlrun.utils.v3io_clients.get_v3io_client(
-            endpoint=mlrun.mlconf.v3io_api,
-        )
-
-    @staticmethod
-    def _get_v3io_frames_client(v3io_container: str) -> V3IOFramesClient:
-        return mlrun.utils.v3io_clients.get_frames_client(
-            address=mlrun.mlconf.v3io_framesd,
-            container=v3io_container,
-        )
-
-    def _create_tsdb_table(self) -> None:
-        self._tsdb_client.create(
-            backend=_TSDB_BE,
-            table=_TSDB_TABLE,
-            if_exists=IGNORE,
-            rate=_TSDB_RATE,
-        )
-
-    def _update_kv_db(self, event: _AppResultEvent, kind: str = "result") -> None:
-        if kind == "metric":
-            # TODO : Implement the logic for writing metrics to KV
-            return
-        event = _AppResultEvent(event.copy())
-        application_result_store = mlrun.model_monitoring.get_store_object(
-            project=self.project
-        )
-        application_result_store.write_application_result(event=event)
-
-    def _update_tsdb(self, event: _AppResultEvent, kind: str = "result") -> None:
-        if kind == "metric":
-            # TODO : Implement the logic for writing metrics to TSDB
-            return
-        event = _AppResultEvent(event.copy())
-        event[WriterEvent.END_INFER_TIME] = datetime.datetime.fromisoformat(
-            event[WriterEvent.END_INFER_TIME]
-        )
-        del event[ResultData.RESULT_EXTRA_DATA]
-        try:
-            self._tsdb_client.write(
-                backend=_TSDB_BE,
-                table=_TSDB_TABLE,
-                dfs=pd.DataFrame.from_records([event]),
-                index_cols=[
-                    WriterEvent.END_INFER_TIME,
-                    WriterEvent.ENDPOINT_ID,
-                    WriterEvent.APPLICATION_NAME,
-                    ResultData.RESULT_NAME,
-                ],
-            )
-            logger.info("Updated V3IO TSDB successfully", table=_TSDB_TABLE)
-        except V3IOFramesError as err:
-            logger.warn(
-                "Could not write drift measures to TSDB",
-                err=err,
-                table=_TSDB_TABLE,
-                event=event,
-            )
->>>>>>> 66af02ad
+        self._endpoints_records = {}
 
     @staticmethod
     def _generate_event_on_drift(
@@ -251,14 +185,10 @@
         event, kind = self._reconstruct_event(event)
         logger.info("Starting to write event", event=event)
 
-<<<<<<< HEAD
-        self._tsdb_connector.write_application_result(event=event.copy())
-        self._app_result_store.write_application_result(event=event.copy())
-=======
-        self._update_tsdb(event, kind)
-        self._update_kv_db(event, kind)
+        self._tsdb_connector.write_application_result(event=event.copy(), kind=kind)
+        self._app_result_store.write_application_result(event=event.copy(), kind=kind)
         logger.info("Completed event DB writes")
->>>>>>> 66af02ad
+
         _Notifier(event=event, notification_pusher=self._custom_notifier).notify()
 
         if (
