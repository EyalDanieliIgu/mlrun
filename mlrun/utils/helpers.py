# Copyright 2023 Iguazio
#
# Licensed under the Apache License, Version 2.0 (the "License");
# you may not use this file except in compliance with the License.
# You may obtain a copy of the License at
#
#   http://www.apache.org/licenses/LICENSE-2.0
#
# Unless required by applicable law or agreed to in writing, software
# distributed under the License is distributed on an "AS IS" BASIS,
# WITHOUT WARRANTIES OR CONDITIONS OF ANY KIND, either express or implied.
# See the License for the specific language governing permissions and
# limitations under the License.

import asyncio
import enum
import functools
import hashlib
import inspect
import itertools
import json
import os
import re
import string
import sys
import typing
import warnings
from datetime import datetime, timezone
from importlib import import_module
from os import path
from types import ModuleType
from typing import Any, Optional

import git
import inflection
import numpy as np
import packaging.version
import pandas
import semver
import yaml
from dateutil import parser
from deprecated import deprecated
from pandas._libs.tslibs.timestamps import Timedelta, Timestamp
from yaml.representer import RepresenterError

import mlrun
import mlrun.common.helpers
import mlrun.common.schemas
import mlrun.errors
import mlrun.utils.regex
import mlrun.utils.version.version
from mlrun.common.constants import MYSQL_MEDIUMBLOB_SIZE_BYTES
from mlrun.config import config

from .logger import create_logger
from .retryer import (  # noqa: F401
    AsyncRetryer,
    Retryer,
    create_exponential_backoff,
    create_linear_backoff,
    create_step_backoff,
)

yaml.Dumper.ignore_aliases = lambda *args: True
_missing = object()

hub_prefix = "hub://"
DB_SCHEMA = "store"

LEGAL_TIME_UNITS = ["year", "month", "day", "hour", "minute", "second"]
DEFAULT_TIME_PARTITIONS = ["year", "month", "day", "hour"]
DEFAULT_TIME_PARTITIONING_GRANULARITY = "hour"


class OverwriteBuildParamsWarning(FutureWarning):
    pass


# TODO: remove in 1.7.0
@deprecated(
    version="1.5.0",
    reason="'parse_versioned_object_uri' will be removed from this file in 1.7.0, use "
    "'mlrun.common.helpers.parse_versioned_object_uri' instead",
    category=FutureWarning,
)
def parse_versioned_object_uri(uri: str, default_project: str = ""):
    return mlrun.common.helpers.parse_versioned_object_uri(
        uri=uri, default_project=default_project
    )


class StorePrefix:
    """map mlrun store objects to prefixes"""

    FeatureSet = "feature-sets"
    FeatureVector = "feature-vectors"
    Artifact = "artifacts"
    Model = "models"
    Dataset = "datasets"

    @classmethod
    def is_artifact(cls, prefix):
        return prefix in [cls.Artifact, cls.Model, cls.Dataset]

    @classmethod
    def kind_to_prefix(cls, kind):
        kind_map = {"model": cls.Model, "dataset": cls.Dataset}
        return kind_map.get(kind, cls.Artifact)

    @classmethod
    def is_prefix(cls, prefix):
        return prefix in [
            cls.Artifact,
            cls.Model,
            cls.Dataset,
            cls.FeatureSet,
            cls.FeatureVector,
        ]


def get_artifact_target(item: dict, project=None):
    if is_legacy_artifact(item):
        db_key = item.get("db_key")
        project_str = project or item.get("project")
        tree = item.get("tree")
    else:
        db_key = item["spec"].get("db_key")
        project_str = project or item["metadata"].get("project")
        tree = item["metadata"].get("tree")

    kind = item.get("kind")
    if kind in ["dataset", "model", "artifact"] and db_key:
        target = f"{DB_SCHEMA}://{StorePrefix.Artifact}/{project_str}/{db_key}"
        if tree:
            target = f"{target}@{tree}"
        return target

    return (
        item.get("target_path")
        if is_legacy_artifact(item)
        else item["spec"].get("target_path")
    )


logger = create_logger(config.log_level, config.log_formatter, "mlrun", sys.stdout)
missing = object()

is_ipython = False
try:
    import IPython

    ipy = IPython.get_ipython()
    # if its IPython terminal ignore (cant show html)
    if ipy and "Terminal" not in str(type(ipy)):
        is_ipython = True
except ImportError:
    pass

if is_ipython and config.nest_asyncio_enabled in ["1", "True"]:
    # bypass Jupyter asyncio bug
    import nest_asyncio

    nest_asyncio.apply()


class run_keys:
    input_path = "input_path"
    output_path = "output_path"
    inputs = "inputs"
    returns = "returns"
    artifacts = "artifacts"
    outputs = "outputs"
    data_stores = "data_stores"
    secrets = "secret_sources"


def verify_field_regex(
    field_name,
    field_value,
    patterns,
    raise_on_failure: bool = True,
    log_message: str = "Field is malformed. Does not match required pattern",
    mode: mlrun.common.schemas.RegexMatchModes = mlrun.common.schemas.RegexMatchModes.all,
) -> bool:
    # limit the error message
    max_chars = 63
    for pattern in patterns:
        if not re.match(pattern, str(field_value)):
            log_func = logger.warn if raise_on_failure else logger.debug
            log_func(
                log_message,
                field_name=field_name,
                field_value=field_value,
                pattern=pattern,
            )
            if mode == mlrun.common.schemas.RegexMatchModes.all:
                if raise_on_failure:
                    raise mlrun.errors.MLRunInvalidArgumentError(
                        f"Field '{field_name[:max_chars]}' is malformed. '{field_value[:max_chars]}' "
                        f"does not match required pattern: {pattern}"
                    )
                return False
        elif mode == mlrun.common.schemas.RegexMatchModes.any:
            return True
    if mode == mlrun.common.schemas.RegexMatchModes.all:
        return True
    elif mode == mlrun.common.schemas.RegexMatchModes.any:
        if raise_on_failure:
            raise mlrun.errors.MLRunInvalidArgumentError(
                f"Field '{field_name[:max_chars]}' is malformed. '{field_value[:max_chars]}' does not match any of the"
                f" required patterns: {patterns}"
            )
        return False


def validate_builder_source(
    source: str, pull_at_runtime: bool = False, workdir: str = None
):
    if pull_at_runtime or not source:
        return

    if "://" not in source:
        if not path.isabs(source):
            raise mlrun.errors.MLRunInvalidArgumentError(
                f"Source '{source}' must be a valid URL or absolute path when 'pull_at_runtime' is False "
                "set 'source' to a remote URL to clone/copy the source to the base image, "
                "or set 'pull_at_runtime' to True to pull the source at runtime."
            )

        else:
            logger.warn(
                "Loading local source at build time requires the source to be on the base image, "
                "in which case it is recommended to use 'workdir' instead",
                source=source,
                workdir=workdir,
            )

    if source.endswith(".zip"):
        logger.warn(
            "zip files are not natively extracted by docker, use tar.gz for faster loading during build",
            source=source,
        )


def validate_tag_name(
    tag_name: str, field_name: str, raise_on_failure: bool = True
) -> bool:
    """
    This function is used to validate a tag name for invalid characters using field regex.
    if raise_on_failure is set True, throws an MLRunInvalidArgumentError if the tag is invalid,
    otherwise, it returns False
    """
    return mlrun.utils.helpers.verify_field_regex(
        field_name,
        tag_name,
        mlrun.utils.regex.tag_name,
        raise_on_failure=raise_on_failure,
        log_message="Special characters are not permitted in tag names",
    )


def validate_artifact_key_name(
    artifact_key: str, field_name: str, raise_on_failure: bool = True
) -> bool:
    return mlrun.utils.helpers.verify_field_regex(
        field_name,
        artifact_key,
        mlrun.utils.regex.artifact_key,
        raise_on_failure=raise_on_failure,
        log_message="Slashes are not permitted in the artifact key (both \\ and /)",
    )


def validate_inline_artifact_body_size(body: typing.Union[str, bytes, None]) -> None:
    if body and len(body) > MYSQL_MEDIUMBLOB_SIZE_BYTES:
        raise mlrun.errors.MLRunBadRequestError(
            "The body of the artifact exceeds the maximum allowed size. "
            "Avoid embedding the artifact body. "
            "This increases the size of the project yaml file and could affect the project during loading and saving. "
            "More information is available at"
            "https://docs.mlrun.org/en/latest/projects/automate-project-git-source.html#setting-and-registering-the-project-artifacts"
        )


def validate_v3io_stream_consumer_group(
    value: str, raise_on_failure: bool = True
) -> bool:
    return mlrun.utils.helpers.verify_field_regex(
        "consumerGroup",
        value,
        mlrun.utils.regex.v3io_stream_consumer_group,
        raise_on_failure=raise_on_failure,
    )


def get_regex_list_as_string(regex_list: list) -> str:
    """
    This function is used to combine a list of regex strings into a single regex,
    with and condition between them.
    """
    return "".join([f"(?={regex})" for regex in regex_list]) + ".*$"


def tag_name_regex_as_string() -> str:
    return get_regex_list_as_string(mlrun.utils.regex.tag_name)


def is_yaml_path(url):
    return url.endswith(".yaml") or url.endswith(".yml")


def remove_image_protocol_prefix(image: str) -> str:
    if not image:
        return image

    prefixes = ["https://", "https://"]
    if any(prefix in image for prefix in prefixes):
        image = image.removeprefix("https://").removeprefix("http://")
        logger.warning(
            "The image has an unexpected protocol prefix ('http://' or 'https://'). "
            "If you wish to use the default configured registry, no protocol prefix is required "
            "(note that you can also use '.<image-name>' instead of the full URL where <image-name> is a placeholder). "
            "Removing protocol prefix from image.",
            image=image,
        )
    return image


# Verifying that a field input is of the expected type. If not the method raises a detailed MLRunInvalidArgumentError
def verify_field_of_type(field_name: str, field_value, expected_type: type):
    if not isinstance(field_value, expected_type):
        raise mlrun.errors.MLRunInvalidArgumentError(
            f"Field '{field_name}' should be of type '{expected_type.__name__}' "
            f"(got: {type(field_value).__name__} with value: {field_value})."
        )


# Verifying that a field input is of type list and all elements inside are of the expected element type.
# If not the method raises a detailed MLRunInvalidArgumentError
def verify_field_list_of_type(
    field_name: str, field_value, expected_element_type: type
):
    verify_field_of_type(field_name, field_value, list)
    for element in field_value:
        verify_field_of_type(field_name, element, expected_element_type)


def verify_dict_items_type(
    name: str,
    dictionary: dict,
    expected_keys_types: list = None,
    expected_values_types: list = None,
):
    if dictionary:
        if not isinstance(dictionary, dict):
            raise mlrun.errors.MLRunInvalidArgumentTypeError(
                f"'{name}' expected to be of type dict, got type: {type(dictionary)}"
            )
        try:
            verify_list_items_type(dictionary.keys(), expected_keys_types)
            verify_list_items_type(dictionary.values(), expected_values_types)
        except mlrun.errors.MLRunInvalidArgumentTypeError as exc:
            raise mlrun.errors.MLRunInvalidArgumentTypeError(
                f"'{name}' should be of type Dict[{get_pretty_types_names(expected_keys_types)}, "
                f"{get_pretty_types_names(expected_values_types)}]."
            ) from exc


def verify_list_items_type(list_, expected_types: list = None):
    if list_ and expected_types:
        list_items_types = set(map(type, list_))
        expected_types = set(expected_types)

        if not list_items_types.issubset(expected_types):
            raise mlrun.errors.MLRunInvalidArgumentTypeError(
                f"Found unexpected types in list items. expected: {expected_types},"
                f" found: {list_items_types} in : {list_}"
            )


def get_pretty_types_names(types):
    if len(types) == 0:
        return ""
    if len(types) > 1:
        return "Union[" + ",".join([ty.__name__ for ty in types]) + "]"
    return types[0].__name__


def now_date(tz: timezone = timezone.utc) -> datetime:
    return datetime.now(tz=tz)


datetime_now = now_date


def to_date_str(d):
    if d:
        return d.isoformat()
    return ""


def normalize_name(name: str, verbose: bool = True):
    # TODO: Must match
    # [a-z0-9]([-a-z0-9]*[a-z0-9])?(\\.[a-z0-9]([-a-z0-9]*[a-z0-9])?
    name = re.sub(r"\s+", "-", name)
    if "_" in name:
        if verbose:
            warnings.warn(
                "Names with underscore '_' are about to be deprecated, use dashes '-' instead. "
                f"Replacing '{name}' underscores with dashes.",
                FutureWarning,
            )
        name = name.replace("_", "-")
    return name.lower()


class LogBatchWriter:
    def __init__(self, func, batch=16, maxtime=5):
        self.batch = batch
        self.maxtime = maxtime
        self.start_time = datetime.now()
        self.buffer = ""
        self.func = func

    def write(self, data):
        self.buffer += data
        self.batch -= 1
        elapsed_time = (datetime.now() - self.start_time).seconds
        if elapsed_time > self.maxtime or self.batch <= 0:
            self.flush()

    def flush(self):
        self.func(self.buffer)
        self.buffer = ""
        self.start_time = datetime.now()


def get_in(obj, keys, default=None):
    """
    >>> get_in({'a': {'b': 1}}, 'a.b')
    1
    """
    if isinstance(keys, str):
        keys = keys.split(".")

    for key in keys:
        if not obj or key not in obj:
            return default
        obj = obj[key]
    return obj


def verify_and_update_in(
    obj, key, value, expected_type: type, append=False, replace=True
):
    verify_field_of_type(key, value, expected_type)
    update_in(obj, key, value, append, replace)


def verify_list_and_update_in(
    obj, key, value, expected_element_type: type, append=False, replace=True
):
    verify_field_list_of_type(key, value, expected_element_type)
    update_in(obj, key, value, append, replace)


def _split_by_dots_with_escaping(key: str):
    """
    splits the key by dots, taking escaping into account so that an escaped key can contain dots
    """
    parts = []
    current_key, escape = "", False
    for char in key:
        if char == "." and not escape:
            parts.append(current_key)
            current_key = ""
        elif char == "\\":
            escape = not escape
        else:
            current_key += char
    parts.append(current_key)
    return parts


def update_in(obj, key, value, append=False, replace=True):
    parts = _split_by_dots_with_escaping(key) if isinstance(key, str) else key
    for part in parts[:-1]:
        sub = obj.get(part, missing)
        if sub is missing:
            sub = obj[part] = {}
        obj = sub

    last_key = parts[-1]
    if last_key not in obj:
        if append:
            obj[last_key] = []
        else:
            obj[last_key] = {}

    if append:
        if isinstance(value, list):
            obj[last_key] += value
        else:
            obj[last_key].append(value)
    else:
        if replace or not obj.get(last_key):
            obj[last_key] = value


def match_labels(labels, conditions):
    match = True

    def splitter(verb, text):
        items = text.split(verb)
        if len(items) != 2:
            raise ValueError(f"illegal condition - {text}")
        return labels.get(items[0].strip(), ""), items[1].strip()

    for condition in conditions:
        if "~=" in condition:
            left, val = splitter("~=", condition)
            match = match and val in left
        elif "!=" in condition:
            left, val = splitter("!=", condition)
            match = match and val != left
        elif "=" in condition:
            left, val = splitter("=", condition)
            match = match and val == left
        else:
            match = match and (condition.strip() in labels)
    return match


def match_times(time_from, time_to, obj, key):
    obj_time = get_in(obj, key)
    if not obj_time:
        # if obj doesn't have the required time, return false if either time_from or time_to were given
        return not time_from and not time_to
    obj_time = parser.isoparse(obj_time)

    if (time_from and time_from > obj_time) or (time_to and time_to < obj_time):
        return False

    return True


def match_value(value, obj, key):
    if not value:
        return True
    return get_in(obj, key, _missing) == value


def match_value_options(value_options, obj, key):
    if not value_options:
        return True

    return get_in(obj, key, _missing) in as_list(value_options)


def flatten(df, col, prefix=""):
    params = []
    for r in df[col]:
        if r:
            for k in r.keys():
                if k not in params:
                    params += [k]
    for p in params:
        df[prefix + p] = df[col].apply(lambda x: x.get(p, "") if x else "")
    df.drop(col, axis=1, inplace=True)
    return df


def list2dict(lines: list):
    out = {}
    for line in lines:
        i = line.find("=")
        if i == -1:
            continue
        key, value = line[:i].strip(), line[i + 1 :].strip()
        if key is None:
            raise ValueError("cannot find key in line (key=value)")
        value = path.expandvars(value)
        out[key] = value
    return out


def dict_to_list(struct: dict):
    if not struct:
        return []
    return [f"{k}={v}" for k, v in struct.items()]


def dict_to_str(struct: dict, sep=","):
    return sep.join(dict_to_list(struct))


def numpy_representer_seq(dumper, data):
    return dumper.represent_list(data.tolist())


def float_representer(dumper, data):
    return dumper.represent_float(data)


def int_representer(dumper, data):
    return dumper.represent_int(data)


def date_representer(dumper, data):
    if isinstance(data, np.datetime64):
        value = str(data)
    else:
        value = data.isoformat()
    return dumper.represent_scalar("tag:yaml.org,2002:timestamp", value)


def enum_representer(dumper, data):
    return dumper.represent_str(str(data.value))


yaml.add_representer(np.int64, int_representer, Dumper=yaml.SafeDumper)
yaml.add_representer(np.integer, int_representer, Dumper=yaml.SafeDumper)
yaml.add_representer(np.float64, float_representer, Dumper=yaml.SafeDumper)
yaml.add_representer(np.floating, float_representer, Dumper=yaml.SafeDumper)
yaml.add_representer(np.ndarray, numpy_representer_seq, Dumper=yaml.SafeDumper)
yaml.add_representer(np.datetime64, date_representer, Dumper=yaml.SafeDumper)
yaml.add_representer(Timestamp, date_representer, Dumper=yaml.SafeDumper)
yaml.add_multi_representer(enum.Enum, enum_representer, Dumper=yaml.SafeDumper)


def dict_to_yaml(struct) -> str:
    try:
        data = yaml.safe_dump(struct, default_flow_style=False, sort_keys=False)
    except RepresenterError as exc:
        raise ValueError("error: data result cannot be serialized to YAML") from exc
    return data


# solve numpy json serialization
class MyEncoder(json.JSONEncoder):
    def default(self, obj):
        if isinstance(obj, (int, str, float, list, dict)):
            return obj
        elif isinstance(obj, (np.integer, np.int64)):
            return int(obj)
        elif isinstance(obj, (np.floating, np.float64)):
            return float(obj)
        elif isinstance(obj, np.ndarray):
            return obj.tolist()
        else:
            return str(obj)


def dict_to_json(struct):
    return json.dumps(struct, cls=MyEncoder)


def parse_artifact_uri(uri, default_project=""):
    """
    Parse artifact URI into project, key, tag, iter, tree
    URI format: [<project>/]<key>[#<iter>][:<tag>][@<tree>]

    :param uri:            uri to parse
    :param default_project: default project name if not in URI
    :returns: a tuple of:
        [0] = project name
        [1] = key
        [2] = iteration
        [3] = tag
        [4] = tree
    """
    uri_pattern = r"^((?P<project>.*)/)?(?P<key>.*?)(\#(?P<iteration>.*?))?(:(?P<tag>.*?))?(@(?P<tree>.*))?$"
    match = re.match(uri_pattern, uri)
    if not match:
        raise ValueError(
            "Uri not in supported format [<project>/]<key>[#<iteration>][:<tag>][@<tree>]"
        )
    group_dict = match.groupdict()
    iteration = group_dict["iteration"]
    if iteration is not None:
        try:
            iteration = int(iteration)
        except ValueError:
            raise ValueError(
                f"illegal store path '{uri}', iteration must be integer value"
            )
    return (
        group_dict["project"] or default_project,
        group_dict["key"],
        iteration,
        group_dict["tag"],
        group_dict["tree"],
    )


def generate_object_uri(project, name, tag=None, hash_key=None):
    uri = f"{project}/{name}"

    # prioritize hash key over tag
    if hash_key:
        uri += f"@{hash_key}"
    elif tag:
        uri += f":{tag}"
    return uri


def generate_artifact_uri(project, key, tag=None, iter=None, tree=None):
    artifact_uri = f"{project}/{key}"
    if iter is not None:
        artifact_uri = f"{artifact_uri}#{iter}"
    if tag is not None:
        artifact_uri = f"{artifact_uri}:{tag}"
    if tree is not None:
        artifact_uri = f"{artifact_uri}@{tree}"
    return artifact_uri


def extend_hub_uri_if_needed(uri) -> tuple[str, bool]:
    """
    Retrieve the full uri of the item's yaml in the hub.

    :param uri: structure: "hub://[<source>/]<item-name>[:<tag>]"

    :return: A tuple of:
               [0] = Extended URI of item
               [1] =  Is hub item (bool)
    """
    is_hub_uri = uri.startswith(hub_prefix)
    if not is_hub_uri:
        return uri, is_hub_uri

    db = mlrun.get_run_db()
    name = uri.removeprefix(hub_prefix)
    tag = "latest"
    source_name = ""
    if ":" in name:
        name, tag = name.split(":")
    if "/" in name:
        try:
            source_name, name = name.split("/")
        except ValueError as exc:
            raise mlrun.errors.MLRunInvalidArgumentError(
                "Invalid character '/' in function name or source name"
            ) from exc
    name = normalize_name(name=name, verbose=False)
    if not source_name:
        # Searching item in all sources
        sources = db.list_hub_sources(item_name=name, tag=tag)
        if not sources:
            raise mlrun.errors.MLRunNotFoundError(
                f"Item={name}, tag={tag} not found in any hub source"
            )
        # precedence to user source
        indexed_source = sources[0]
    else:
        # Specific source is given
        indexed_source = db.get_hub_source(source_name)
    # hub function directory name are with underscores instead of hyphens
    name = name.replace("-", "_")
    function_suffix = f"{name}/{tag}/src/function.yaml"
    return indexed_source.source.get_full_uri(function_suffix), is_hub_uri


def gen_md_table(header, rows=None):
    rows = [] if rows is None else rows

    def gen_list(items=None):
        items = [] if items is None else items
        out = "|"
        for i in items:
            out += f" {i} |"
        return out

    out = gen_list(header) + "\n" + gen_list(len(header) * ["---"]) + "\n"
    for r in rows:
        out += gen_list(r) + "\n"
    return out


def gen_html_table(header, rows=None):
    rows = [] if rows is None else rows

    style = """
<style type="text/css">
.tg  {border-collapse:collapse;border-spacing:0;}
.tg td{border-style:solid;border-width:1px;padding:6px 4px;}
.tg th{font-weight:normal;border-style:solid;border-width:1px;padding:6px 4px;}
</style>
"""

    def gen_list(items=None, tag="td"):
        items = [] if items is None else items
        out = ""
        for item in items:
            out += f"<{tag}>{item}</{tag}>"
        return out

    out = "<tr>" + gen_list(header, "th") + "</tr>\n"
    for r in rows:
        out += "<tr>" + gen_list(r, "td") + "</tr>\n"
    return style + '<table class="tg">\n' + out + "</table>\n\n"


def new_pipe_metadata(
    artifact_path: str = None,
    cleanup_ttl: int = None,
    op_transformers: list[typing.Callable] = None,
):
    from kfp.dsl import PipelineConf

    def _set_artifact_path(task):
        from kubernetes import client as k8s_client

        task.add_env_variable(
            k8s_client.V1EnvVar(name="MLRUN_ARTIFACT_PATH", value=artifact_path)
        )
        return task

    conf = PipelineConf()
    cleanup_ttl = cleanup_ttl or int(config.kfp_ttl)

    if cleanup_ttl:
        conf.set_ttl_seconds_after_finished(cleanup_ttl)
    if artifact_path:
        conf.add_op_transformer(_set_artifact_path)
    if op_transformers:
        for op_transformer in op_transformers:
            conf.add_op_transformer(op_transformer)
    return conf


def _convert_python_package_version_to_image_tag(version: typing.Optional[str]):
    return (
        version.replace("+", "-").replace("0.0.0-", "") if version is not None else None
    )


def enrich_image_url(
    image_url: str, client_version: str = None, client_python_version: str = None
) -> str:
    client_version = _convert_python_package_version_to_image_tag(client_version)
    server_version = _convert_python_package_version_to_image_tag(
        mlrun.utils.version.Version().get()["version"]
    )
    image_url = image_url.strip()
    mlrun_version = config.images_tag or client_version or server_version
    tag = mlrun_version
    tag += resolve_image_tag_suffix(
        mlrun_version=mlrun_version, python_version=client_python_version
    )
    registry = config.images_registry

    # it's an mlrun image if the repository is mlrun
    is_mlrun_image = image_url.startswith("mlrun/") or "/mlrun/" in image_url

    if is_mlrun_image and tag and ":" not in image_url:
        image_url = f"{image_url}:{tag}"

    enrich_registry = False
    # enrich registry only if images_to_enrich_registry provided
    # example: "^mlrun/*" means enrich only if the image repository is mlrun and registry is not specified (in which
    # case /mlrun/ will be part of the url)

    if config.images_to_enrich_registry:
        for pattern_to_enrich in config.images_to_enrich_registry.split(","):
            if re.match(pattern_to_enrich, image_url):
                enrich_registry = True
    if registry and enrich_registry:
        registry = registry if registry.endswith("/") else f"{registry}/"
        image_url = f"{registry}{image_url}"

    return image_url


def resolve_image_tag_suffix(
    mlrun_version: str = None, python_version: str = None
) -> str:
    """
    resolves what suffix should be appended to the image tag
    :param mlrun_version: the mlrun version
    :param python_version: the requested python version
    :return: the suffix to append to the image tag
    """
    if not python_version or not mlrun_version:
        return ""

    # if the mlrun version is 0.0.0-<unstable>/<commit hash> then it's a dev version, therefore we can't check if the
    # mlrun version is higher than 1.3.0, but we can check the python version and if python version was passed it
    # means it 1.3.0-rc or higher, so we can add the suffix of the python version.
    if mlrun_version.startswith("0.0.0-") or "unstable" in mlrun_version:
        if python_version.startswith("3.7"):
            return "-py37"
        return ""

    # For mlrun 1.3.x and 1.4.x, we support mlrun runtimes images with both python 3.7 and 3.9 images.
    # While the python 3.9 images will continue to have no suffix, the python 3.7 images will have a '-py37' suffix.
    # Python 3.8 images will not be supported for mlrun 1.3.0, meaning that if the user has client with python 3.8
    # and mlrun 1.3.x then the image will be pulled without a suffix (which is the python 3.9 image).
    # using semver (x.y.z-X) to include rc versions as well
    if semver.VersionInfo.parse("1.5.0-X") > semver.VersionInfo.parse(
        mlrun_version
    ) >= semver.VersionInfo.parse("1.3.0-X") and python_version.startswith("3.7"):
        return "-py37"
    return ""


def get_docker_repository_or_default(repository: str) -> str:
    if not repository:
        repository = "mlrun"
    return repository


def get_parsed_docker_registry() -> tuple[Optional[str], Optional[str]]:
    # according to https://stackoverflow.com/questions/37861791/how-are-docker-image-names-parsed
    docker_registry = config.httpdb.builder.docker_registry or ""
    first_slash_index = docker_registry.find("/")
    # this is exception to the rules from the link above, since the config value is called docker_registry we assume
    # that if someone gave just one component without any slash they gave a registry and not a repository
    if first_slash_index == -1:
        return docker_registry, None
    if (
        docker_registry[:first_slash_index].find(".") == -1
        and docker_registry[:first_slash_index].find(":") == -1
        and docker_registry[:first_slash_index] != "localhost"
    ):
        return None, docker_registry
    else:
        return (
            docker_registry[:first_slash_index],
            docker_registry[first_slash_index + 1 :],
        )


def fill_object_hash(object_dict, uid_property_name, tag=""):
    # remove tag, hash, date from calculation
    object_dict.setdefault("metadata", {})
    tag = tag or object_dict["metadata"].get("tag")
    status = object_dict.setdefault("status", {})
    object_dict["metadata"]["tag"] = ""
    object_dict["metadata"][uid_property_name] = ""
    object_dict["status"] = None
    object_dict["metadata"]["updated"] = None
    object_created_timestamp = object_dict["metadata"].pop("created", None)

    # Note the usage of default=str here, which means everything not JSON serializable (for example datetime) will be
    # converted to string when dumping to JSON. This is not safe for de-serializing (since it won't know we
    # originated from a datetime, for example), but since this is a one-way dump only for hash calculation,
    # it's valid here.
    data = json.dumps(object_dict, sort_keys=True, default=str).encode()
    h = hashlib.sha1()
    h.update(data)
    uid = h.hexdigest()

    # restore original values
    object_dict["metadata"]["tag"] = tag
    object_dict["metadata"][uid_property_name] = uid
    object_dict["status"] = status
    if object_created_timestamp:
        object_dict["metadata"]["created"] = object_created_timestamp
    return uid


def fill_function_hash(function_dict, tag=""):
    return fill_object_hash(function_dict, "hash", tag)


def retry_until_successful(
    backoff: int, timeout: int, logger, verbose: bool, _function, *args, **kwargs
):
    """
    Runs function with given *args and **kwargs.
    Tries to run it until success or timeout reached (timeout is optional)
    :param backoff: can either be a:
            - number (int / float) that will be used as interval.
            - generator of waiting intervals. (support next())
    :param timeout: pass None if timeout is not wanted, number of seconds if it is
    :param logger: a logger so we can log the failures
    :param verbose: whether to log the failure on each retry
    :param _function: function to run
    :param args: functions args
    :param kwargs: functions kwargs
    :return: function result
    """
    return Retryer(backoff, timeout, logger, verbose, _function, *args, **kwargs).run()


async def retry_until_successful_async(
    backoff: int, timeout: int, logger, verbose: bool, _function, *args, **kwargs
):
    """
    Runs function with given *args and **kwargs.
    Tries to run it until success or timeout reached (timeout is optional)
    :param backoff: can either be a:
            - number (int / float) that will be used as interval.
            - generator of waiting intervals. (support next())
    :param timeout: pass None if timeout is not wanted, number of seconds if it is
    :param logger: a logger so we can log the failures
    :param verbose: whether to log the failure on each retry
    :param _function: function to run
    :param args: functions args
    :param kwargs: functions kwargs
    :return: function result
    """
    return await AsyncRetryer(
        backoff, timeout, logger, verbose, _function, *args, **kwargs
    ).run()


def get_ui_url(project, uid=None):
    url = ""
    if mlrun.mlconf.resolve_ui_url():
        url = f"{mlrun.mlconf.resolve_ui_url()}/{mlrun.mlconf.ui.projects_prefix}/{project}/jobs"
        if uid:
            url += f"/monitor/{uid}/overview"
    return url


def get_workflow_url(project, id=None):
    url = ""
    if mlrun.mlconf.resolve_ui_url():
        url = "{}/{}/{}/jobs/monitor-workflows/workflow/{}".format(
            mlrun.mlconf.resolve_ui_url(), mlrun.mlconf.ui.projects_prefix, project, id
        )
    return url


def are_strings_in_exception_chain_messages(
    exception: Exception, strings_list=list[str]
) -> bool:
    while exception is not None:
        if any([string in str(exception) for string in strings_list]):
            return True
        exception = exception.__cause__
    return False


def create_class(pkg_class: str):
    """Create a class from a package.module.class string

    :param pkg_class:  full class location,
                       e.g. "sklearn.model_selection.GroupKFold"
    """
    splits = pkg_class.split(".")
    clfclass = splits[-1]
    pkg_module = splits[:-1]
    class_ = getattr(import_module(".".join(pkg_module)), clfclass)
    return class_


def create_function(pkg_func: str):
    """Create a function from a package.module.function string

    :param pkg_func:  full function location,
                      e.g. "sklearn.feature_selection.f_classif"
    """
    splits = pkg_func.split(".")
    pkg_module = ".".join(splits[:-1])
    cb_fname = splits[-1]
    pkg_module = __import__(pkg_module, fromlist=[cb_fname])
    function_ = getattr(pkg_module, cb_fname)
    return function_


def get_caller_globals():
    """Returns a dictionary containing the first non-mlrun caller function's namespace."""
    try:
        stack = inspect.stack()
        # If an API function called this function directly, the first non-mlrun caller will be 2 levels up the stack.
        # Otherwise, we keep going up the stack until we find it.
        for level in range(2, len(stack)):
            namespace = stack[level][0].f_globals
            if (not namespace["__name__"].startswith("mlrun.")) and (
                not namespace["__name__"].startswith("deprecated.")
            ):
                return namespace
    except Exception:
        return None


def _module_to_namespace(namespace):
    if isinstance(namespace, ModuleType):
        members = inspect.getmembers(
            namespace, lambda o: inspect.isfunction(o) or isinstance(o, type)
        )
        return {key: mod for key, mod in members}
    return namespace


def _search_in_namespaces(name, namespaces):
    """search the class/function in a list of modules"""
    if not namespaces:
        return None
    if not isinstance(namespaces, list):
        namespaces = [namespaces]
    for namespace in namespaces:
        namespace = _module_to_namespace(namespace)
        if name in namespace:
            return namespace[name]
    return None


def get_class(class_name, namespace=None):
    """return class object from class name string"""
    if isinstance(class_name, type):
        return class_name
    class_object = _search_in_namespaces(class_name, namespace)
    if class_object is not None:
        return class_object

    try:
        class_object = create_class(class_name)
    except (ImportError, ValueError) as exc:
        raise ImportError(f"Failed to import {class_name}") from exc
    return class_object


def get_function(function, namespace):
    """return function callable object from function name string"""
    if callable(function):
        return function

    function = function.strip()
    if function.startswith("("):
        if not function.endswith(")"):
            raise ValueError('function expression must start with "(" and end with ")"')
        return eval("lambda event: " + function[1:-1], {}, {})
    function_object = _search_in_namespaces(function, namespace)
    if function_object is not None:
        return function_object

    try:
        function_object = create_function(function)
    except (ImportError, ValueError) as exc:
        raise ImportError(
            f"state/function init failed, handler '{function}' not found"
        ) from exc
    return function_object


def get_handler_extended(
    handler_path: str, context=None, class_args: dict = {}, namespaces=None
):
    """get function handler from [class_name::]handler string

    :param handler_path:  path to the function ([class_name::]handler)
    :param context:       MLRun function/job client context
    :param class_args:    optional dict of class init kwargs
    :param namespaces:    one or list of namespaces/modules to search the handler in
    :return: function handler (callable)
    """
    if "::" not in handler_path:
        return get_function(handler_path, namespaces)

    splitted = handler_path.split("::")
    class_path = splitted[0].strip()
    handler_path = splitted[1].strip()

    class_object = get_class(class_path, namespaces)
    argspec = inspect.getfullargspec(class_object)
    if argspec.varkw or "context" in argspec.args:
        class_args["context"] = context
    try:
        instance = class_object(**class_args)
    except TypeError as exc:
        raise TypeError(
            f"failed to init class {class_path}\n args={class_args}"
        ) from exc

    if not hasattr(instance, handler_path):
        raise ValueError(
            f"handler ({handler_path}) specified but doesnt exist in class {class_path}"
        )
    return getattr(instance, handler_path)


def datetime_from_iso(time_str: str) -> Optional[datetime]:
    if not time_str:
        return
    return parser.isoparse(time_str)


def datetime_to_iso(time_obj: Optional[datetime]) -> Optional[str]:
    if not time_obj:
        return
    return time_obj.isoformat()


def enrich_datetime_with_tz_info(timestamp_string):
    if not timestamp_string:
        return timestamp_string

    if timestamp_string and not mlrun.utils.helpers.has_timezone(timestamp_string):
        timestamp_string += datetime.now(timezone.utc).astimezone().strftime("%z")

    return datetime.strptime(timestamp_string, "%Y-%m-%d %H:%M:%S.%f%z")


def has_timezone(timestamp):
    try:
        dt = parser.parse(timestamp) if isinstance(timestamp, str) else timestamp

        # Check if the parsed datetime object has timezone information
        return dt.tzinfo is not None
    except ValueError:
        return False


def as_list(element: Any) -> list[Any]:
    return element if isinstance(element, list) else [element]


def calculate_local_file_hash(filename):
    h = hashlib.sha1()
    b = bytearray(128 * 1024)
    mv = memoryview(b)
    with open(filename, "rb", buffering=0) as f:
        for n in iter(lambda: f.readinto(mv), 0):
            h.update(mv[:n])
    return h.hexdigest()


def calculate_dataframe_hash(dataframe: pandas.DataFrame):
    # https://stackoverflow.com/questions/49883236/how-to-generate-a-hash-or-checksum-value-on-python-dataframe-created-from-a-fix/62754084#62754084
    return hashlib.sha1(pandas.util.hash_pandas_object(dataframe).values).hexdigest()


def template_artifact_path(artifact_path, project, run_uid="project"):
    """
    Replace {{run.uid}} with the run uid and {{project}} with the project name in the artifact path.
    If no run uid is provided, the word `project` will be used instead as it is assumed to be a project
    level artifact.
    """
    if not artifact_path:
        return artifact_path
    artifact_path = artifact_path.replace("{{run.uid}}", run_uid)
    artifact_path = _fill_project_path_template(artifact_path, project)
    return artifact_path


def _fill_project_path_template(artifact_path, project):
    # Supporting {{project}} is new, in certain setup configuration the default artifact path has the old
    # {{run.project}} so we're supporting it too for backwards compatibility
    if artifact_path and (
        "{{run.project}}" in artifact_path or "{{project}}" in artifact_path
    ):
        if not project:
            raise mlrun.errors.MLRunInvalidArgumentError(
                "project name must be specified with this"
                + f" artifact_path template {artifact_path}"
            )
        artifact_path = artifact_path.replace("{{run.project}}", project)
        artifact_path = artifact_path.replace("{{project}}", project)
    return artifact_path


def str_to_timestamp(time_str: str, now_time: Timestamp = None):
    """convert fixed/relative time string to Pandas Timestamp

    can use relative times using the "now" verb, and align to floor using the "floor" verb

    time string examples::

        1/1/2021
        now
        now + 1d2h
        now -1d floor 1H
    """
    if not isinstance(time_str, str):
        return time_str

    time_str = time_str.strip()
    if time_str.lower().startswith("now"):
        # handle now +/- timedelta
        timestamp: Timestamp = now_time or Timestamp.now()
        time_str = time_str[len("now") :].lstrip()
        split = time_str.split("floor")
        time_str = split[0].strip()

        if time_str and time_str[0] in ["+", "-"]:
            timestamp = timestamp + Timedelta(time_str)
        elif time_str:
            raise mlrun.errors.MLRunInvalidArgumentError(
                f"illegal time string expression now{time_str}, "
                'use "now +/- <timestring>" for relative times'
            )

        if len(split) > 1:
            timestamp = timestamp.floor(split[1].strip())
        return timestamp

    return Timestamp(time_str)


def is_legacy_artifact(artifact):
    if isinstance(artifact, dict):
        return "metadata" not in artifact
    else:
        return not hasattr(artifact, "metadata")


def is_link_artifact(artifact):
    if isinstance(artifact, dict):
        return (
            artifact.get("kind") == mlrun.common.schemas.ArtifactCategories.link.value
        )
    else:
        return artifact.kind == mlrun.common.schemas.ArtifactCategories.link.value


def format_run(run: dict, with_project=False) -> dict:
    fields = [
        "id",
        "name",
        "status",
        "error",
        "created_at",
        "scheduled_at",
        "finished_at",
        "description",
    ]

    if with_project:
        fields.append("project")

    # create a run object that contains all fields,
    run = {
        key: str(value) if value is not None else value
        for key, value in run.items()
        if key in fields
    }

    # if the time_keys values is from 1970, this indicates that the field has not yet been specified yet,
    # and we want to return a None value instead
    time_keys = ["scheduled_at", "finished_at", "created_at"]

    for key, value in run.items():
        if (
            key in time_keys
            and isinstance(value, (str, datetime))
            and parser.parse(str(value)).year == 1970
        ):
            run[key] = None

    # pipelines are yet to populate the status or workflow has failed
    # as observed https://jira.iguazeng.com/browse/ML-5195
    # set to unknown to ensure a status is returned
    if run["status"] is None:
        run["status"] = inflection.titleize(mlrun.runtimes.constants.RunStates.unknown)

    return run


def get_in_artifact(artifact: dict, key, default=None, raise_on_missing=False):
    """artifact can be dict or Artifact object"""
    if is_legacy_artifact(artifact):
        return artifact.get(key, default)
    elif key == "kind":
        return artifact.get(key, default)
    else:
        for block in ["metadata", "spec", "status"]:
            block_obj = artifact.get(block, {})
            if block_obj and key in block_obj:
                return block_obj.get(key, default)

        if raise_on_missing:
            raise mlrun.errors.MLRunInvalidArgumentError(
                f"artifact '{artifact}' is missing metadata/spec/status"
            )
        return default


def set_paths(pythonpath=""):
    """update the sys path"""
    if not pythonpath:
        return
    paths = pythonpath.split(":")
    for p in paths:
        abspath = path.abspath(p)
        if abspath not in sys.path:
            sys.path.append(abspath)


def is_relative_path(path):
    if not path:
        return False
    return not (path.startswith("/") or ":\\" in path or "://" in path)


def is_running_in_jupyter_notebook() -> bool:
    """
    Check if the code is running inside a Jupyter Notebook.
    :return: True if running inside a Jupyter Notebook, False otherwise.
    """
    import IPython

    ipy = IPython.get_ipython()
    # if its IPython terminal, it isn't a Jupyter ipython
    return ipy and "Terminal" not in str(type(ipy))


def as_number(field_name, field_value):
    if isinstance(field_value, str) and not field_value.isnumeric():
        raise ValueError(f"'{field_name}' must be numeric (str/int types)")
    return int(field_value)


def filter_warnings(action, category):
    def decorator(function):
        def wrapper(*args, **kwargs):
            # context manager that copies and, upon exit, restores the warnings filter and the showwarning() function.
            with warnings.catch_warnings():
                warnings.simplefilter(action, category)
                return function(*args, **kwargs)

        return wrapper

    return decorator


def resolve_git_reference_from_source(source):
    # kaniko allow multiple "#" e.g. #refs/..#commit
    split_source = source.split("#", 1)

    # no reference was passed
    if len(split_source) < 2:
        return source, "", ""

    reference = split_source[1]
    if reference.startswith("refs/"):
        return split_source[0], reference, ""

    return split_source[0], "", reference


def ensure_git_branch(url: str, repo: git.Repo) -> str:
    """Ensures git url includes branch.
    If no branch or refs are included in the git source then will enrich the git url with the current active branch
     as defined in the repo object. Otherwise, will just return the url and won't apply any enrichments.

    :param url:   Git source url
    :param repo: `git.Repo` object that will be used for getting the active branch value (if required)

    :return:     Git source url with full valid path to the relevant branch

    """
    source, reference, branch = resolve_git_reference_from_source(url)
    if not branch and not reference:
        url = f"{url}#refs/heads/{repo.active_branch}"
    return url


def is_file_path(filepath):
    root, ext = os.path.splitext(filepath)
    return os.path.isfile(filepath) and ext


def normalize_workflow_name(name, project_name):
    return name.removeprefix(project_name + "-")


def normalize_project_username(username: str):
    username = username.lower()

    # remove domain if exists
    username = username.split("@")[0]

    # replace non r'a-z0-9\-_' chars with empty string
    username = inflection.parameterize(username, separator="")

    # replace underscore with dashes
    username = inflection.dasherize(username)

    # ensure ends with alphanumeric
    username = username.rstrip("-_")

    return username


<<<<<<< HEAD
# run_in threadpool is taken from fastapi to allow us to run sync functions in a threadpool
# without importing fastapi in the client
=======
>>>>>>> 66de864a
async def run_in_threadpool(func, *args, **kwargs):
    """
    Run a sync-function in the loop default thread pool executor pool and await its result.
    Note that this function is not suitable for CPU-bound tasks, as it will block the event loop.
    """
    loop = asyncio.get_running_loop()
    if kwargs:
        func = functools.partial(func, **kwargs)
    return await loop.run_in_executor(None, func, *args)


def is_explicit_ack_supported(context):
    # list from https://github.com/nuclio/nuclio/blob/1.12.0/pkg/platform/abstract/platform.go#L1546
    return hasattr(context, "trigger") and context.trigger in [
        "v3io-stream",
        "v3ioStream",
        "kafka-cluster",
        "kafka",
    ]


def line_terminator_kwargs():
    # pandas 1.5.0 renames line_terminator to lineterminator
    line_terminator_parameter = (
        "lineterminator"
        if packaging.version.Version(pandas.__version__)
        >= packaging.version.Version("1.5.0")
        else "line_terminator"
    )
    return {line_terminator_parameter: "\n"}


def iterate_list_by_chunks(
    iterable_list: typing.Iterable, chunk_size: int
) -> typing.Iterable:
    """
    Iterate over a list and yield chunks of the list in the given chunk size
    e.g.: for list of [a,b,c,d,e,f] and chunk_size of 2, will yield [a,b], [c,d], [e,f]
    """
    if chunk_size <= 0 or not iterable_list:
        yield iterable_list
        return
    iterator = iter(iterable_list)
    while chunk := list(itertools.islice(iterator, chunk_size)):
        yield chunk


def to_parquet(df, *args, **kwargs):
    import pyarrow.lib

    # version set for pyspark compatibility, and is needed as of pyarrow 13 due to timestamp incompatibility
    if "version" not in kwargs:
        kwargs["version"] = "2.4"
    try:
        df.to_parquet(*args, **kwargs)
    except pyarrow.lib.ArrowInvalid as ex:
        if re.match(
            "Fragment would be written into [0-9]+. partitions. This exceeds the maximum of [0-9]+",
            str(ex),
        ):
            raise mlrun.errors.MLRunRuntimeError(
                """Maximum number of partitions exceeded. To resolve this, change
partition granularity by setting time_partitioning_granularity or partition_cols, or disable partitioning altogether by
setting partitioned=False"""
            ) from ex
        else:
            raise ex


def is_ecr_url(registry: str) -> bool:
    # example URL: <aws_account_id>.dkr.ecr.<region>.amazonaws.com
    return ".ecr." in registry and ".amazonaws.com" in registry


def get_local_file_schema() -> list:
    # The expression `list(string.ascii_lowercase)` generates a list of lowercase alphabets,
    # which corresponds to drive letters in Windows file paths such as `C:/Windows/path`.
    return ["file"] + list(string.ascii_lowercase)


def is_safe_path(base, filepath, is_symlink=False):
    # Avoid path traversal attacks by ensuring that the path is safe
    resolved_filepath = (
        os.path.abspath(filepath) if not is_symlink else os.path.realpath(filepath)
    )
    return base == os.path.commonpath((base, resolved_filepath))<|MERGE_RESOLUTION|>--- conflicted
+++ resolved
@@ -1476,11 +1476,6 @@
     return username
 
 
-<<<<<<< HEAD
-# run_in threadpool is taken from fastapi to allow us to run sync functions in a threadpool
-# without importing fastapi in the client
-=======
->>>>>>> 66de864a
 async def run_in_threadpool(func, *args, **kwargs):
     """
     Run a sync-function in the loop default thread pool executor pool and await its result.
