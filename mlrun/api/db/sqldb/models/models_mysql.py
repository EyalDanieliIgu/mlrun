# Copyright 2019 Iguazio
#
# Licensed under the Apache License, Version 2.0 (the "License");
# you may not use this file except in compliance with the License.
# You may obtain a copy of the License at
#
#   http://www.apache.org/licenses/LICENSE-2.0
#
# Unless required by applicable law or agreed to in writing, software
# distributed under the License is distributed on an "AS IS" BASIS,
# WITHOUT WARRANTIES OR CONDITIONS OF ANY KIND, either express or implied.
# See the License for the specific language governing permissions and
# limitations under the License.

import json
import pickle
import warnings
from datetime import datetime, timezone

import orjson
import sqlalchemy.dialects.mysql
from sqlalchemy import (
    BOOLEAN,
    JSON,
    Column,
    ForeignKey,
    Integer,
    String,
    Table,
    UniqueConstraint,
)
from sqlalchemy.ext.declarative import declarative_base
from sqlalchemy.orm import relationship

import mlrun.utils.db
from mlrun.api import schemas
from mlrun.api.utils.db.sql_collation import SQLCollationUtil

Base = declarative_base()
NULL = None  # Avoid flake8 issuing warnings when comparing in filter
run_time_fmt = "%Y-%m-%dT%H:%M:%S.%fZ"


def make_label(table):
    class Label(Base, mlrun.utils.db.BaseModel):
        __tablename__ = f"{table}_labels"
        __table_args__ = (
            UniqueConstraint("name", "parent", name=f"_{table}_labels_uc"),
        )

        id = Column(Integer, primary_key=True)
        name = Column(String(255, collation=SQLCollationUtil.collation()))
        value = Column(String(255, collation=SQLCollationUtil.collation()))
        parent = Column(Integer, ForeignKey(f"{table}.id"))

    return Label


def make_tag(table):
    class Tag(Base, mlrun.utils.db.BaseModel):
        __tablename__ = f"{table}_tags"
        __table_args__ = (
            UniqueConstraint("project", "name", "obj_id", name=f"_{table}_tags_uc"),
        )

        id = Column(Integer, primary_key=True)
        project = Column(String(255, collation=SQLCollationUtil.collation()))
        name = Column(String(255, collation=SQLCollationUtil.collation()))
        obj_id = Column(Integer, ForeignKey(f"{table}.id"))

    return Tag


# TODO: don't want to refactor everything in one PR so splitting this function to 2 versions - eventually only this one
#  should be used
def make_tag_v2(table):
    class Tag(Base, mlrun.utils.db.BaseModel):
        __tablename__ = f"{table}_tags"
        __table_args__ = (
            UniqueConstraint("project", "name", "obj_name", name=f"_{table}_tags_uc"),
        )

        id = Column(Integer, primary_key=True)
        project = Column(String(255, collation=SQLCollationUtil.collation()))
        name = Column(String(255, collation=SQLCollationUtil.collation()))
        obj_id = Column(Integer, ForeignKey(f"{table}.id"))
        obj_name = Column(String(255, collation=SQLCollationUtil.collation()))

    return Tag


# quell SQLAlchemy warnings on duplicate class name (Label)
with warnings.catch_warnings():
    warnings.simplefilter("ignore")

    class Artifact(Base, mlrun.utils.db.HasStruct):
        __tablename__ = "artifacts"
        __table_args__ = (
            UniqueConstraint("uid", "project", "key", name="_artifacts_uc"),
        )

        Label = make_label(__tablename__)
        Tag = make_tag(__tablename__)

        id = Column(Integer, primary_key=True)
        key = Column(String(255, collation=SQLCollationUtil.collation()))
        project = Column(String(255, collation=SQLCollationUtil.collation()))
        uid = Column(String(255, collation=SQLCollationUtil.collation()))
        updated = Column(sqlalchemy.dialects.mysql.TIMESTAMP(fsp=3))
        # TODO: change to JSON, see mlrun/api/schemas/function.py::FunctionState for reasoning
        body = Column(sqlalchemy.dialects.mysql.MEDIUMBLOB)

        labels = relationship(Label, cascade="all, delete-orphan")
        tags = relationship(Tag, cascade="all, delete-orphan")

        def get_identifier_string(self) -> str:
            return f"{self.project}/{self.key}/{self.uid}"

    class Function(Base, mlrun.utils.db.HasStruct):
        __tablename__ = "functions"
        __table_args__ = (
            UniqueConstraint("name", "project", "uid", name="_functions_uc"),
        )

        Label = make_label(__tablename__)
        Tag = make_tag_v2(__tablename__)

        id = Column(Integer, primary_key=True)
        name = Column(String(255, collation=SQLCollationUtil.collation()))
        project = Column(String(255, collation=SQLCollationUtil.collation()))
        uid = Column(String(255, collation=SQLCollationUtil.collation()))
        # TODO: change to JSON, see mlrun/api/schemas/function.py::FunctionState for reasoning
        body = Column(sqlalchemy.dialects.mysql.MEDIUMBLOB)
        updated = Column(sqlalchemy.dialects.mysql.TIMESTAMP(fsp=3))

        labels = relationship(Label, cascade="all, delete-orphan")
        tags = relationship(Tag, cascade="all, delete-orphan")

        def get_identifier_string(self) -> str:
            return f"{self.project}/{self.name}/{self.uid}"

    class Log(Base, mlrun.utils.db.BaseModel):
        __tablename__ = "logs"

        id = Column(Integer, primary_key=True)
        uid = Column(String(255, collation=SQLCollationUtil.collation()))
        project = Column(String(255, collation=SQLCollationUtil.collation()))
        # TODO: change to JSON, see mlrun/api/schemas/function.py::FunctionState for reasoning
        body = Column(sqlalchemy.dialects.mysql.MEDIUMBLOB)

        def get_identifier_string(self) -> str:
            return f"{self.project}/{self.uid}"

<<<<<<< HEAD
    class Run(Base, mlrun.utils.db.HasStruct):
=======
    class Notification(Base, BaseModel):
        __tablename__ = "notifications"
        __table_args__ = (UniqueConstraint("name", "run", name="_notifications_uc"),)

        id = Column(Integer, primary_key=True)
        project = Column(String(255, collation=SQLCollationUtil.collation()))
        name = Column(
            String(255, collation=SQLCollationUtil.collation()), nullable=False
        )
        kind = Column(
            String(255, collation=SQLCollationUtil.collation()), nullable=False
        )
        message = Column(
            String(255, collation=SQLCollationUtil.collation()), nullable=False
        )
        severity = Column(
            String(255, collation=SQLCollationUtil.collation()), nullable=False
        )
        when = Column(
            String(255, collation=SQLCollationUtil.collation()), nullable=False
        )
        condition = Column(
            String(255, collation=SQLCollationUtil.collation()), nullable=False
        )
        params = Column("params", JSON)
        run = Column(Integer, ForeignKey("runs.id"))

        # TODO: Separate table for notification state.
        #   Currently, we are only supporting one notification being sent per DB row (either on completion or on error).
        #   In the future, we might want to support multiple notifications per DB row, and we might want to support on
        #   start, therefore we need to separate the state from the notification itself (e.g. this table can be  table
        #   with notification_id, state, when, last_sent, etc.). This will require some refactoring in the code.
        sent_time = Column(
            sqlalchemy.dialects.mysql.TIMESTAMP(fsp=3),
            nullable=True,
        )
        status = Column(
            String(255, collation=SQLCollationUtil.collation()), nullable=False
        )

    class Run(Base, HasStruct):
>>>>>>> cbf76f07
        __tablename__ = "runs"
        __table_args__ = (
            UniqueConstraint("uid", "project", "iteration", name="_runs_uc"),
        )

        Label = make_label(__tablename__)
        Tag = make_tag(__tablename__)

        id = Column(Integer, primary_key=True)
        uid = Column(String(255, collation=SQLCollationUtil.collation()))
        project = Column(String(255, collation=SQLCollationUtil.collation()))
        name = Column(
            String(255, collation=SQLCollationUtil.collation()), default="no-name"
        )
        iteration = Column(Integer)
        state = Column(String(255, collation=SQLCollationUtil.collation()))
        # TODO: change to JSON, see mlrun/api/schemas/function.py::FunctionState for reasoning
        body = Column(sqlalchemy.dialects.mysql.MEDIUMBLOB)
        start_time = Column(sqlalchemy.dialects.mysql.TIMESTAMP(fsp=3))
        updated = Column(
            sqlalchemy.dialects.mysql.TIMESTAMP(fsp=3), default=datetime.utcnow
        )
        # requested logs column indicates whether logs were requested for this run
        # None - old runs prior to the column addition, logs were already collected for them, so no need to collect them
        # False - logs were not requested for this run
        # True - logs were requested for this run
        requested_logs = Column(BOOLEAN, default=False, index=True)

        labels = relationship(Label, cascade="all, delete-orphan")
        tags = relationship(Tag, cascade="all, delete-orphan")
        notifications = relationship(Notification, cascade="all, delete-orphan")

        def get_identifier_string(self) -> str:
            return f"{self.project}/{self.uid}/{self.iteration}"

    class BackgroundTask(Base, mlrun.utils.db.BaseModel):
        __tablename__ = "background_tasks"
        __table_args__ = (
            UniqueConstraint("name", "project", name="_background_tasks_uc"),
        )

        id = Column(Integer, primary_key=True)
        name = Column(
            String(255, collation=SQLCollationUtil.collation()), nullable=False
        )
        project = Column(
            String(255, collation=SQLCollationUtil.collation()), nullable=False
        )
        created = Column(
            sqlalchemy.dialects.mysql.TIMESTAMP(fsp=3),
            default=datetime.now(timezone.utc),
        )
        updated = Column(
            sqlalchemy.dialects.mysql.TIMESTAMP(fsp=3),
            default=datetime.now(timezone.utc),
        )
        state = Column(String(255, collation=SQLCollationUtil.collation()))
        timeout = Column(Integer)

    class Schedule(Base, mlrun.utils.db.BaseModel):
        __tablename__ = "schedules_v2"
        __table_args__ = (UniqueConstraint("project", "name", name="_schedules_v2_uc"),)

        Label = make_label(__tablename__)

        id = Column(Integer, primary_key=True)
        project = Column(
            String(255, collation=SQLCollationUtil.collation()), nullable=False
        )
        name = Column(
            String(255, collation=SQLCollationUtil.collation()), nullable=False
        )
        kind = Column(String(255, collation=SQLCollationUtil.collation()))
        desired_state = Column(String(255, collation=SQLCollationUtil.collation()))
        state = Column(String(255, collation=SQLCollationUtil.collation()))
        creation_time = Column(sqlalchemy.dialects.mysql.TIMESTAMP(fsp=3))
        cron_trigger_str = Column(String(255, collation=SQLCollationUtil.collation()))
        last_run_uri = Column(String(255, collation=SQLCollationUtil.collation()))
        # TODO: change to JSON, see mlrun/api/schemas/function.py::FunctionState for reasoning
        struct = Column(sqlalchemy.dialects.mysql.MEDIUMBLOB)
        labels = relationship(Label, cascade="all, delete-orphan")
        concurrency_limit = Column(Integer, nullable=False)
        next_run_time = Column(sqlalchemy.dialects.mysql.TIMESTAMP(fsp=3))

        def get_identifier_string(self) -> str:
            return f"{self.project}/{self.name}"

        @property
        def scheduled_object(self):
            return pickle.loads(self.struct)

        @scheduled_object.setter
        def scheduled_object(self, value):
            self.struct = pickle.dumps(value)

        @property
        def cron_trigger(self) -> schemas.ScheduleCronTrigger:
            return orjson.loads(self.cron_trigger_str)

        @cron_trigger.setter
        def cron_trigger(self, trigger: schemas.ScheduleCronTrigger):
            self.cron_trigger_str = orjson.dumps(trigger.dict(exclude_unset=True))

    # Define "many to many" users/projects
    project_users = Table(
        "project_users",
        Base.metadata,
        Column("project_id", Integer, ForeignKey("projects.id")),
        Column("user_id", Integer, ForeignKey("users.id")),
    )

    class User(Base, mlrun.utils.db.BaseModel):
        __tablename__ = "users"
        __table_args__ = (UniqueConstraint("name", name="_users_uc"),)

        id = Column(Integer, primary_key=True)
        name = Column(String(255, collation=SQLCollationUtil.collation()))

    class Project(Base, mlrun.utils.db.BaseModel):
        __tablename__ = "projects"
        # For now since we use project name a lot
        __table_args__ = (UniqueConstraint("name", name="_projects_uc"),)

        id = Column(Integer, primary_key=True)
        name = Column(String(255, collation=SQLCollationUtil.collation()))
        description = Column(String(255, collation=SQLCollationUtil.collation()))
        owner = Column(String(255, collation=SQLCollationUtil.collation()))
        source = Column(String(255, collation=SQLCollationUtil.collation()))
        # the attribute name used to be _spec which is just a wrong naming, the attribute was renamed to _full_object
        # leaving the column as is to prevent redundant migration
        # TODO: change to JSON, see mlrun/api/schemas/function.py::FunctionState for reasoning
        _full_object = Column("spec", sqlalchemy.dialects.mysql.MEDIUMBLOB)
        created = Column(
            sqlalchemy.dialects.mysql.TIMESTAMP(fsp=3), default=datetime.utcnow
        )
        state = Column(String(255, collation=SQLCollationUtil.collation()))
        users = relationship(User, secondary=project_users)

        Label = make_label(__tablename__)

        labels = relationship(Label, cascade="all, delete-orphan")

        def get_identifier_string(self) -> str:
            return f"{self.name}"

        @property
        def full_object(self):
            if self._full_object:
                return pickle.loads(self._full_object)

        @full_object.setter
        def full_object(self, value):
            self._full_object = pickle.dumps(value)

    class Feature(Base, mlrun.utils.db.BaseModel):
        __tablename__ = "features"
        id = Column(Integer, primary_key=True)
        feature_set_id = Column(Integer, ForeignKey("feature_sets.id"))

        name = Column(String(255, collation=SQLCollationUtil.collation()))
        value_type = Column(String(255, collation=SQLCollationUtil.collation()))

        Label = make_label(__tablename__)
        labels = relationship(Label, cascade="all, delete-orphan")

        def get_identifier_string(self) -> str:
            return f"{self.project}/{self.name}"

    class Entity(Base, mlrun.utils.db.BaseModel):
        __tablename__ = "entities"
        id = Column(Integer, primary_key=True)
        feature_set_id = Column(Integer, ForeignKey("feature_sets.id"))

        name = Column(String(255, collation=SQLCollationUtil.collation()))
        value_type = Column(String(255, collation=SQLCollationUtil.collation()))

        Label = make_label(__tablename__)
        labels = relationship(Label, cascade="all, delete-orphan")

        def get_identifier_string(self) -> str:
            return f"{self.project}/{self.name}"

    class FeatureSet(Base, mlrun.utils.db.BaseModel):
        __tablename__ = "feature_sets"
        __table_args__ = (
            UniqueConstraint("name", "project", "uid", name="_feature_set_uc"),
        )

        id = Column(Integer, primary_key=True)
        name = Column(String(255, collation=SQLCollationUtil.collation()))
        project = Column(String(255, collation=SQLCollationUtil.collation()))
        created = Column(
            sqlalchemy.dialects.mysql.TIMESTAMP(fsp=3),
            default=datetime.now(timezone.utc),
        )
        updated = Column(
            sqlalchemy.dialects.mysql.TIMESTAMP(fsp=3),
            default=datetime.now(timezone.utc),
        )
        state = Column(String(255, collation=SQLCollationUtil.collation()))
        uid = Column(String(255, collation=SQLCollationUtil.collation()))

        _full_object = Column("object", JSON)

        Label = make_label(__tablename__)
        Tag = make_tag_v2(__tablename__)

        labels = relationship(Label, cascade="all, delete-orphan")
        tags = relationship(Tag, cascade="all, delete-orphan")

        features = relationship(Feature, cascade="all, delete-orphan")
        entities = relationship(Entity, cascade="all, delete-orphan")

        def get_identifier_string(self) -> str:
            return f"{self.project}/{self.name}/{self.uid}"

        @property
        def full_object(self):
            if self._full_object:
                return json.loads(self._full_object)

        @full_object.setter
        def full_object(self, value):
            # TODO - convert to pickle, to avoid issues with non-json serializable fields such as datetime
            self._full_object = json.dumps(value, default=str)

    class FeatureVector(Base, mlrun.utils.db.BaseModel):
        __tablename__ = "feature_vectors"
        __table_args__ = (
            UniqueConstraint("name", "project", "uid", name="_feature_vectors_uc"),
        )

        id = Column(Integer, primary_key=True)
        name = Column(String(255, collation=SQLCollationUtil.collation()))
        project = Column(String(255, collation=SQLCollationUtil.collation()))
        created = Column(
            sqlalchemy.dialects.mysql.TIMESTAMP(fsp=3),
            default=datetime.now(timezone.utc),
        )
        updated = Column(
            sqlalchemy.dialects.mysql.TIMESTAMP(fsp=3),
            default=datetime.now(timezone.utc),
        )
        state = Column(String(255, collation=SQLCollationUtil.collation()))
        uid = Column(String(255, collation=SQLCollationUtil.collation()))

        _full_object = Column("object", JSON)

        Label = make_label(__tablename__)
        Tag = make_tag_v2(__tablename__)

        labels = relationship(Label, cascade="all, delete-orphan")
        tags = relationship(Tag, cascade="all, delete-orphan")

        def get_identifier_string(self) -> str:
            return f"{self.project}/{self.name}/{self.uid}"

        @property
        def full_object(self):
            if self._full_object:
                return json.loads(self._full_object)

        @full_object.setter
        def full_object(self, value):
            # TODO - convert to pickle, to avoid issues with non-json serializable fields such as datetime
            self._full_object = json.dumps(value, default=str)

    class MarketplaceSource(Base, mlrun.utils.db.BaseModel):
        __tablename__ = "marketplace_sources"
        __table_args__ = (UniqueConstraint("name", name="_marketplace_sources_uc"),)

        id = Column(Integer, primary_key=True)
        name = Column(String(255, collation=SQLCollationUtil.collation()))
        index = Column(Integer)
        created = Column(
            sqlalchemy.dialects.mysql.TIMESTAMP(fsp=3),
            default=datetime.now(timezone.utc),
        )
        updated = Column(
            sqlalchemy.dialects.mysql.TIMESTAMP(fsp=3),
            default=datetime.now(timezone.utc),
        )

        _full_object = Column("object", JSON)

        def get_identifier_string(self) -> str:
            return f"{self.project}/{self.name}"

        @property
        def full_object(self):
            if self._full_object:
                return json.loads(self._full_object)

        @full_object.setter
        def full_object(self, value):
            # TODO - convert to pickle, to avoid issues with non-json serializable fields such as datetime
            self._full_object = json.dumps(value, default=str)

    class DataVersion(Base, mlrun.utils.db.BaseModel):
        __tablename__ = "data_versions"
        __table_args__ = (UniqueConstraint("version", name="_versions_uc"),)

        id = Column(Integer, primary_key=True)
        version = Column(String(255, collation=SQLCollationUtil.collation()))
        created = Column(
            sqlalchemy.dialects.mysql.TIMESTAMP(fsp=3),
            default=datetime.now(timezone.utc),
        )


# Must be after all table definitions
_tagged = [cls for cls in Base.__subclasses__() if hasattr(cls, "Tag")]
_labeled = [cls for cls in Base.__subclasses__() if hasattr(cls, "Label")]
_classes = [cls for cls in Base.__subclasses__()]
_table2cls = {cls.__table__.name: cls for cls in Base.__subclasses__()}<|MERGE_RESOLUTION|>--- conflicted
+++ resolved
@@ -139,22 +139,7 @@
         def get_identifier_string(self) -> str:
             return f"{self.project}/{self.name}/{self.uid}"
 
-    class Log(Base, mlrun.utils.db.BaseModel):
-        __tablename__ = "logs"
-
-        id = Column(Integer, primary_key=True)
-        uid = Column(String(255, collation=SQLCollationUtil.collation()))
-        project = Column(String(255, collation=SQLCollationUtil.collation()))
-        # TODO: change to JSON, see mlrun/api/schemas/function.py::FunctionState for reasoning
-        body = Column(sqlalchemy.dialects.mysql.MEDIUMBLOB)
-
-        def get_identifier_string(self) -> str:
-            return f"{self.project}/{self.uid}"
-
-<<<<<<< HEAD
-    class Run(Base, mlrun.utils.db.HasStruct):
-=======
-    class Notification(Base, BaseModel):
+    class Notification(Base, mlrun.utils.db.BaseModel):
         __tablename__ = "notifications"
         __table_args__ = (UniqueConstraint("name", "run", name="_notifications_uc"),)
 
@@ -194,8 +179,19 @@
             String(255, collation=SQLCollationUtil.collation()), nullable=False
         )
 
-    class Run(Base, HasStruct):
->>>>>>> cbf76f07
+    class Log(Base, mlrun.utils.db.BaseModel):
+        __tablename__ = "logs"
+
+        id = Column(Integer, primary_key=True)
+        uid = Column(String(255, collation=SQLCollationUtil.collation()))
+        project = Column(String(255, collation=SQLCollationUtil.collation()))
+        # TODO: change to JSON, see mlrun/api/schemas/function.py::FunctionState for reasoning
+        body = Column(sqlalchemy.dialects.mysql.MEDIUMBLOB)
+
+        def get_identifier_string(self) -> str:
+            return f"{self.project}/{self.uid}"
+
+    class Run(Base, mlrun.utils.db.HasStruct):
         __tablename__ = "runs"
         __table_args__ = (
             UniqueConstraint("uid", "project", "iteration", name="_runs_uc"),
