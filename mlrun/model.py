# Copyright 2023 Iguazio
#
# Licensed under the Apache License, Version 2.0 (the "License");
# you may not use this file except in compliance with the License.
# You may obtain a copy of the License at
#
#   http://www.apache.org/licenses/LICENSE-2.0
#
# Unless required by applicable law or agreed to in writing, software
# distributed under the License is distributed on an "AS IS" BASIS,
# WITHOUT WARRANTIES OR CONDITIONS OF ANY KIND, either express or implied.
# See the License for the specific language governing permissions and
# limitations under the License.

import inspect
import json
import pathlib
import re
import time
import typing
from collections import OrderedDict
from copy import deepcopy
from datetime import datetime
from os import environ
from typing import Any, Optional, Union

import pydantic.error_wrappers

import mlrun
import mlrun.common.schemas.notification

from .utils import (
    dict_to_json,
    dict_to_yaml,
    get_artifact_target,
    is_legacy_artifact,
    logger,
    template_artifact_path,
)

# Changing {run_id} will break and will not be backward compatible.
RUN_ID_PLACE_HOLDER = "{run_id}"  # IMPORTANT: shouldn't be changed.


class ModelObj:
    _dict_fields = []
    # Bellow attributes are used in to_dict method
    # Fields to strip from the object by default if strip=True
    _default_fields_to_strip = []
    # Fields that will be serialized by the object's _serialize_field method
    _fields_to_serialize = []
    # Fields that will be enriched by the object's _enrich_field method
    _fields_to_enrich = []
    # Fields that will be ignored by the object's _is_valid_field_value_for_serialization method
    _fields_to_skip_validation = []

    @staticmethod
    def _verify_list(param, name):
        if not isinstance(param, list):
            raise ValueError(f"Parameter {name} must be a list")

    @staticmethod
    def _verify_dict(param, name, new_type=None):
        if (
            param is not None
            and not isinstance(param, dict)
            and not hasattr(param, "to_dict")
        ):
            raise ValueError(f"Parameter {name} must be a dict or object")
        if new_type and (isinstance(param, dict) or param is None):
            return new_type.from_dict(param)
        return param

<<<<<<< HEAD
    def to_dict(
        self, fields: list = None, exclude: list = None, strip: bool = False
    ) -> dict:
        """
        Convert the object to a dict

        :param fields:  A list of fields to include in the dictionary. If not provided, the default value is taken
            from `self._dict_fields` or from the object __init__ params.
        :param exclude: A list of fields to exclude from the dictionary.
        :param strip:  If True, the object's `_default_fields_to_strip` attribute is appended to the exclude list.
            Strip purpose is to remove fields that are context / environment specific and not required for actually
            define the object.
=======
    @mlrun.utils.filter_warnings("ignore", FutureWarning)
    def to_dict(self, fields=None, exclude=None):
        """convert the object to a python dictionary
>>>>>>> bcb163bd

        :return: A dictionary representation of the object.
        """
        struct = {}

        fields = self._resolve_initial_to_dict_fields(fields)
        fields_to_exclude = exclude or []
        if strip:
            fields_to_exclude += self._default_fields_to_strip

        # fields_to_save is built from the fields list minus the fields to exclude minus the fields that requires
        # serialization and enrichment (because they will be added later to the struct)
        fields_to_save = (
            set(fields)
            - set(fields_to_exclude)
            - set(self._fields_to_serialize)
            - set(self._fields_to_enrich)
        )

        # Iterating over the fields to save and adding them to the struct
        for field_name in fields_to_save:
            field_value = getattr(self, field_name, None)
            if self._is_valid_field_value_for_serialization(
                field_name, field_value, strip
            ):
                # If the field value has attribute to_dict, we call it.
                # If one of the attributes is a third party object that has to_dict method (such as k8s objects), then
                # add it to the object's _fields_to_serialize attribute and handle it in the _serialize_field method.
                if hasattr(field_value, "to_dict"):
                    field_value = field_value.to_dict(strip=strip)
                    if self._is_valid_field_value_for_serialization(
                        field_name, field_value, strip
                    ):
                        struct[field_name] = field_value
                else:
                    struct[field_name] = field_value

        # Subtracting the fields_to_exclude from the fields_to_serialize because if we want to exclude a field there
        # is no need to serialize it.
        fields_to_serialize = list(
            set(self._fields_to_serialize) - set(fields_to_exclude)
        )
        self._resolve_field_value_by_method(
            struct, self._serialize_field, fields_to_serialize, strip
        )

        # Subtracting the fields_to_exclude from the fields_to_enrich because if we want to exclude a field there
        # is no need to enrich it.
        fields_to_enrich = list(set(self._fields_to_enrich) - set(fields_to_exclude))
        self._resolve_field_value_by_method(
            struct, self._enrich_field, fields_to_enrich, strip
        )

        self._apply_enrichment_before_to_dict_completion(struct, strip=strip)
        return struct

    def _resolve_initial_to_dict_fields(self, fields: list = None) -> list:
        """
        Resolve fields to be used in to_dict method.
        If fields is None, use `_dict_fields` attribute of the object.
        If fields is None and `_dict_fields` is empty, use the object's __init__ parameters.
        :param fields: List of fields to iterate over.

        :return: List of fields to iterate over.
        """
        return (
            fields
            or self._dict_fields
            or list(inspect.signature(self.__init__).parameters.keys())
        )

    def _is_valid_field_value_for_serialization(
        self, field_name: str, field_value: str, strip: bool = False
    ) -> bool:
        """
        Check if the field value is valid for serialization.
        If field name is in `_fields_to_skip_validation` attribute, skip validation and return True.
        If strip is False skip validation and return True.
        If field value is None or empty dict/list, then no need to store it.
        :param field_name:  Field name.
        :param field_value: Field value.

        :return: True if the field value is valid for serialization, False otherwise.
        """
        if field_name in self._fields_to_skip_validation:
            return True
        # TODO: remove when Runtime initialization will be refactored and enrichment will be moved to BE
        # if not strip:
        #     return True

        return field_value is not None and not (
            (isinstance(field_value, dict) or isinstance(field_value, list))
            and not field_value
        )

    def _resolve_field_value_by_method(
        self,
        struct: dict,
        method: typing.Callable,
        fields: typing.Union[list, set] = None,
        strip: bool = False,
    ) -> dict:
        for field_name in fields:
            field_value = method(struct=struct, field_name=field_name, strip=strip)
            if self._is_valid_field_value_for_serialization(
                field_name, field_value, strip
            ):
                struct[field_name] = field_value
        return struct

    def _serialize_field(
        self, struct: dict, field_name: str = None, strip: bool = False
    ) -> typing.Any:
        # We pull the field from self and not from struct because it was excluded from the struct when looping over
        # the fields to save.
        return getattr(self, field_name, None)

    def _enrich_field(
        self, struct: dict, field_name: str = None, strip: bool = False
    ) -> typing.Any:
        # We first try to pull from struct because the field might have been already serialized and if not,
        # we pull from self
        return struct.get(field_name, None) or getattr(self, field_name, None)

    def _apply_enrichment_before_to_dict_completion(
        self, struct: dict, strip: bool = False
    ) -> dict:
        return struct

    @classmethod
    def from_dict(cls, struct=None, fields=None, deprecated_fields: dict = None):
        """create an object from a python dictionary"""
        struct = {} if struct is None else struct
        deprecated_fields = deprecated_fields or {}
        fields = fields or cls._dict_fields
        if not fields:
            fields = list(inspect.signature(cls.__init__).parameters.keys())
        new_obj = cls()
        if struct:
            # we are looping over the fields to save the same order and behavior in which the class
            # initialize the attributes
            for field in fields:
                # we want to set the field only if the field exists in struct
                if field in struct:
                    field_val = struct.get(field, None)
                    if field not in deprecated_fields:
                        setattr(new_obj, field, field_val)

            for deprecated_field, new_field in deprecated_fields.items():
                field_value = struct.get(new_field) or struct.get(deprecated_field)
                if field_value:
                    setattr(new_obj, new_field, field_value)

        return new_obj

    def to_yaml(self, exclude=None, strip: bool = False) -> str:
        """convert the object to yaml

        :param exclude: list of fields to exclude from the yaml
        :param strip:   if True, strip fields that are not required for actually define the object
        """
        return dict_to_yaml(self.to_dict(exclude=exclude, strip=strip))

    def to_json(self, exclude=None, strip: bool = False):
        """convert the object to json

        :param exclude: list of fields to exclude from the json
        :param strip:   if True, strip fields that are not required for actually define the object
        """
        return dict_to_json(self.to_dict(exclude=exclude, strip=strip))

    def to_str(self):
        """convert the object to string (with dict layout)"""
        return self.__str__()

    def __str__(self):
        return str(self.to_dict())

    def copy(self):
        """create a copy of the object"""
        return deepcopy(self)


# model class for building ModelObj dictionaries
class ObjectDict:
    kind = "object_dict"

    def __init__(self, classes_map, default_kind=""):
        self._children = OrderedDict()
        self._default_kind = default_kind
        self._classes_map = classes_map

    def values(self):
        return self._children.values()

    def keys(self):
        return self._children.keys()

    def items(self):
        return self._children.items()

    def __len__(self):
        return len(self._children)

    def __iter__(self):
        yield from self._children.keys()

    def __getitem__(self, name):
        return self._children[name]

    def __setitem__(self, key, item):
        self._children[key] = self._get_child_object(item, key)

    def __delitem__(self, key):
        del self._children[key]

    def update(self, key, item):
        child = self._get_child_object(item, key)
        self._children[key] = child
        return child

    def to_dict(self, strip: bool = False):
        return {k: v.to_dict(strip=strip) for k, v in self._children.items()}

    @classmethod
    def from_dict(cls, classes_map: dict, children=None, default_kind=""):
        if children is None:
            return cls(classes_map, default_kind)
        if not isinstance(children, dict):
            raise ValueError("children must be a dict")

        new_obj = cls(classes_map, default_kind)
        for name, child in children.items():
            obj_name = name
            if hasattr(child, "name") and child.name is not None:
                obj_name = child.name
            elif isinstance(child, dict) and "name" in child:
                obj_name = child["name"]
            child_obj = new_obj._get_child_object(child, obj_name)
            new_obj._children[name] = child_obj

        return new_obj

    def _get_child_object(self, child, name):
        if hasattr(child, "kind") and child.kind in self._classes_map.keys():
            child.name = name
            return child
        elif isinstance(child, dict):
            kind = child.get("kind", self._default_kind)
            if kind not in self._classes_map.keys():
                raise ValueError(f"illegal object kind {kind}")
            child_obj = self._classes_map[kind].from_dict(child)
            child_obj.name = name
            return child_obj
        else:
            raise ValueError(f"illegal child (should be dict or child kind), {child}")

    def to_yaml(self):
        return dict_to_yaml(self.to_dict())

    def to_json(self):
        return dict_to_json(self.to_dict())

    def to_str(self):
        return self.__str__()

    def __str__(self):
        return str(self.to_dict())

    def copy(self):
        return deepcopy(self)


class ObjectList:
    def __init__(self, child_class):
        self._children = OrderedDict()
        self._child_class = child_class

    def values(self):
        return self._children.values()

    def keys(self):
        return self._children.keys()

    def items(self):
        return self._children.items()

    def __len__(self):
        return len(self._children)

    def __iter__(self):
        yield from self._children.values()

    def __getitem__(self, name):
        if isinstance(name, int):
            return list(self._children.values())[name]
        return self._children[name]

    def __setitem__(self, key, item):
        self.update(item, key)

    def __delitem__(self, key):
        del self._children[key]

    def to_dict(self, strip: bool = False):
        # method used by ModelObj class to serialize the object to nested dict
        return [t.to_dict(strip=strip) for t in self._children.values()]

    @classmethod
    def from_list(cls, child_class, children=None):
        if children is None:
            return cls(child_class)
        if not isinstance(children, list):
            raise ValueError("states must be a list")

        new_obj = cls(child_class)
        for child in children:
            name, child_obj = new_obj._get_child_object(child)
            new_obj._children[name] = child_obj
        return new_obj

    def _get_child_object(self, child):
        if isinstance(child, self._child_class):
            return child.name, child
        elif isinstance(child, dict):
            if "name" not in child.keys():
                raise ValueError("illegal object no 'name' field")
            child_obj = self._child_class.from_dict(child)
            return child_obj.name, child_obj
        else:
            raise ValueError(f"illegal child (should be dict or child kind), {child}")

    def update(self, child, name=None):
        object_name, child_obj = self._get_child_object(child)
        child_obj.name = name or object_name
        self._children[child_obj.name] = child_obj
        return child_obj


class Credentials(ModelObj):
    generate_access_key = "$generate"
    secret_reference_prefix = "$ref:"

    def __init__(
        self,
        access_key: str = None,
    ):
        self.access_key = access_key


class BaseMetadata(ModelObj):
    _default_fields_to_strip = ModelObj._default_fields_to_strip + [
        "hash",
        # Below are environment specific fields, no need to keep when stripping
        "namespace",
        "project",
        "labels",
        "annotations",
        "credentials",
        # Below are state fields, no need to keep when stripping
        "updated",
    ]

    def __init__(
        self,
        name=None,
        tag=None,
        hash=None,
        namespace=None,
        project=None,
        labels=None,
        annotations=None,
        categories=None,
        updated=None,
        credentials=None,
    ):
        self.name = name
        self.tag = tag
        self.hash = hash
        self.namespace = namespace
        self.project = project or ""
        self.labels = labels or {}
        self.categories = categories or []
        self.annotations = annotations or {}
        self.updated = updated
        self._credentials = None
        self.credentials = credentials

    @property
    def credentials(self) -> Credentials:
        return self._credentials

    @credentials.setter
    def credentials(self, credentials):
        self._credentials = self._verify_dict(credentials, "credentials", Credentials)


class ImageBuilder(ModelObj):
    """An Image builder"""

    def __init__(
        self,
        functionSourceCode=None,
        source=None,
        image=None,
        base_image=None,
        commands=None,
        extra=None,
        secret=None,
        code_origin=None,
        registry=None,
        load_source_on_run=None,
        origin_filename=None,
        with_mlrun=None,
        auto_build=None,
        requirements: list = None,
        extra_args=None,
        builder_env=None,
        source_code_target_dir=None,
    ):
        self.functionSourceCode = functionSourceCode  #: functionSourceCode
        self.codeEntryType = ""  #: codeEntryType
        self.codeEntryAttributes = ""  #: codeEntryAttributes
        self.source = source  #: source
        self.code_origin = code_origin  #: code_origin
        self.origin_filename = origin_filename
        self.image = image  #: image
        self.base_image = base_image  #: base_image
        self.commands = commands or []  #: commands
        self.extra = extra  #: extra
        self.extra_args = extra_args  #: extra args
        self.builder_env = builder_env  #: builder env
        self.secret = secret  #: secret
        self.registry = registry  #: registry
        self.load_source_on_run = load_source_on_run  #: load_source_on_run
        self.with_mlrun = with_mlrun  #: with_mlrun
        self.auto_build = auto_build  #: auto_build
        self.build_pod = None
        self.requirements = requirements or []  #: pip requirements
        self.source_code_target_dir = source_code_target_dir or None

    @property
    def source(self):
        return self._source

    @source.setter
    def source(self, source):
        if source and not (
            source.startswith("git://")
            # lenient check for file extension because we support many file types locally and remotely
            or pathlib.Path(source).suffix
            or source in [".", "./"]
        ):
            raise mlrun.errors.MLRunInvalidArgumentError(
                f"source ({source}) must be a compressed (tar.gz / zip) file, a git repo, "
                f"a file path or in the project's context (.)"
            )

        self._source = source

    def build_config(
        self,
        image="",
        base_image=None,
        commands: list = None,
        secret=None,
        source=None,
        extra=None,
        load_source_on_run=None,
        with_mlrun=None,
        auto_build=None,
        requirements=None,
        requirements_file=None,
        overwrite=False,
        builder_env=None,
        extra_args=None,
        source_code_target_dir=None,
    ):
        if image:
            self.image = image
        if base_image:
            self.base_image = base_image
        if commands:
            self.with_commands(commands, overwrite=overwrite)
        if requirements or requirements_file:
            self.with_requirements(requirements, requirements_file, overwrite=overwrite)
        if extra:
            self.extra = extra
        if secret is not None:
            self.secret = secret
        if source:
            self.source = source
        if load_source_on_run:
            self.load_source_on_run = load_source_on_run
        if with_mlrun is not None:
            self.with_mlrun = with_mlrun
        if auto_build:
            self.auto_build = auto_build
        if builder_env:
            self.builder_env = builder_env
        if extra_args:
            self.extra_args = extra_args
        if source_code_target_dir:
            self.source_code_target_dir = source_code_target_dir

    def with_commands(
        self,
        commands: list[str],
        overwrite: bool = False,
    ):
        """add commands to build spec.

        :param commands:  list of commands to run during build
        :param overwrite: whether to overwrite the existing commands or add to them (the default)

        :return: function object
        """
        if not isinstance(commands, list) or not all(
            isinstance(item, str) for item in commands
        ):
            raise ValueError("commands must be a string list")
        if not self.commands or overwrite:
            self.commands = commands
        else:
            # add commands to existing build commands
            for command in commands:
                if command not in self.commands:
                    self.commands.append(command)
            # using list(set(x)) won't retain order,
            # solution inspired from https://stackoverflow.com/a/17016257/8116661
            self.commands = list(dict.fromkeys(self.commands))

    def with_requirements(
        self,
        requirements: Optional[list[str]] = None,
        requirements_file: str = "",
        overwrite: bool = False,
    ):
        """add package requirements from file or list to build spec.

        :param requirements:        a list of python packages
        :param requirements_file:   path to a python requirements file
        :param overwrite:           overwrite existing requirements,
                                    when False (default) will append to existing requirements
        :return: function object
        """
        requirements = requirements or []
        self._verify_list(requirements, "requirements")
        resolved_requirements = self._resolve_requirements(
            requirements, requirements_file
        )
        requirements = self.requirements or [] if not overwrite else []

        # make sure we don't append the same line twice
        for requirement in resolved_requirements:
            if requirement not in requirements:
                requirements.append(requirement)

        self.requirements = requirements

    @staticmethod
    def _resolve_requirements(requirements: list, requirements_file: str = "") -> list:
        requirements = requirements or []
        requirements_to_resolve = []

        # handle the requirements_file argument
        if requirements_file:
            with open(requirements_file) as fp:
                requirements_to_resolve.extend(fp.read().splitlines())

        # handle the requirements argument
        requirements_to_resolve.extend(requirements)

        requirements = []
        for requirement in requirements_to_resolve:
            # clean redundant leading and trailing whitespaces
            requirement = requirement.strip()

            # ignore empty lines
            # ignore comments
            if not requirement or requirement.startswith("#"):
                continue

            # ignore inline comments as well
            inline_comment = requirement.split(" #")
            if len(inline_comment) > 1:
                requirement = inline_comment[0].strip()

            requirements.append(requirement)

        return requirements


class Notification(ModelObj):
    """Notification specification"""

    def __init__(
        self,
        kind=None,
        name=None,
        message=None,
        severity=None,
        when=None,
        condition=None,
        secret_params=None,
        params=None,
        status=None,
        sent_time=None,
        reason=None,
    ):
        self.kind = kind or mlrun.common.schemas.notification.NotificationKind.slack
        self.name = name or ""
        self.message = message or ""
        self.severity = (
            severity or mlrun.common.schemas.notification.NotificationSeverity.INFO
        )
        self.when = when or ["completed"]
        self.condition = condition or ""
        self.secret_params = secret_params or {}
        self.params = params or {}
        self.status = status
        self.sent_time = sent_time
        self.reason = reason

        self.validate_notification()

    def validate_notification(self):
        try:
            mlrun.common.schemas.notification.Notification(**self.to_dict())
        except pydantic.error_wrappers.ValidationError as exc:
            raise mlrun.errors.MLRunInvalidArgumentError(
                "Invalid notification object"
            ) from exc

        # validate that size of notification secret_params doesn't exceed 1 MB,
        # due to k8s default secret size limitation.
        # a buffer of 100 KB is added to the size to account for the size of the secret metadata
        if (
            len(json.dumps(self.secret_params))
            > mlrun.common.schemas.notification.NotificationLimits.max_params_size.value
        ):
            raise mlrun.errors.MLRunInvalidArgumentError(
                "Notification params size exceeds max size of 1 MB"
            )

    @staticmethod
    def validate_notification_uniqueness(notifications: list["Notification"]):
        """Validate that all notifications in the list are unique by name"""
        names = [notification.name for notification in notifications]
        if len(names) != len(set(names)):
            raise mlrun.errors.MLRunInvalidArgumentError(
                "Notification names must be unique"
            )


class RunMetadata(ModelObj):
    """Run metadata"""

    def __init__(
        self,
        uid=None,
        name=None,
        project=None,
        labels=None,
        annotations=None,
        iteration=None,
    ):
        self.uid = uid
        self._iteration = iteration
        self.name = name
        self.project = project
        self.labels = labels or {}
        self.annotations = annotations or {}

    @property
    def iteration(self):
        return self._iteration or 0

    @iteration.setter
    def iteration(self, iteration):
        self._iteration = iteration


class HyperParamStrategies:
    grid = "grid"
    list = "list"
    random = "random"
    custom = "custom"

    @staticmethod
    def all():
        return [
            HyperParamStrategies.grid,
            HyperParamStrategies.list,
            HyperParamStrategies.random,
            HyperParamStrategies.custom,
        ]


class HyperParamOptions(ModelObj):
    """Hyper Parameter Options

    Parameters:
        param_file (str):                   hyper params input file path/url, instead of inline
        strategy (HyperParamStrategies):    hyper param strategy - grid, list or random
        selector (str):                     selection criteria for best result ([min|max.]<result>), e.g. max.accuracy
        stop_condition (str):               early stop condition e.g. "accuracy > 0.9"
        parallel_runs (int):                number of param combinations to run in parallel (over Dask)
        dask_cluster_uri (str):             db uri for a deployed dask cluster function, e.g. db://myproject/dask
        max_iterations (int):               max number of runs (in random strategy)
        max_errors (int):                   max number of child runs errors for the overall job to fail
        teardown_dask (bool):               kill the dask cluster pods after the runs
    """

    def __init__(
        self,
        param_file=None,
        strategy: typing.Optional[HyperParamStrategies] = None,
        selector=None,
        stop_condition=None,
        parallel_runs=None,
        dask_cluster_uri=None,
        max_iterations=None,
        max_errors=None,
        teardown_dask=None,
    ):
        self.param_file = param_file
        self.strategy = strategy
        self.selector = selector
        self.stop_condition = stop_condition
        self.max_iterations = max_iterations
        self.max_errors = max_errors
        self.parallel_runs = parallel_runs
        self.dask_cluster_uri = dask_cluster_uri
        self.teardown_dask = teardown_dask

    def validate(self):
        if self.strategy and self.strategy not in HyperParamStrategies.all():
            raise mlrun.errors.MLRunInvalidArgumentError(
                f"illegal hyper param strategy, use {','.join(HyperParamStrategies.all())}"
            )
        if self.max_iterations and self.strategy != HyperParamStrategies.random:
            raise mlrun.errors.MLRunInvalidArgumentError(
                "max_iterations is only valid in random strategy"
            )


class RunSpec(ModelObj):
    """Run specification"""

    _fields_to_serialize = ModelObj._fields_to_serialize + [
        "handler",
    ]

    def __init__(
        self,
        parameters=None,
        hyperparams=None,
        param_file=None,
        selector=None,
        handler=None,
        inputs=None,
        outputs=None,
        input_path=None,
        output_path=None,
        function=None,
        secret_sources=None,
        data_stores=None,
        strategy=None,
        verbose=None,
        scrape_metrics=None,
        hyper_param_options=None,
        allow_empty_resources=None,
        inputs_type_hints=None,
        returns=None,
        notifications=None,
        state_thresholds=None,
    ):
        # A dictionary of parsing configurations that will be read from the inputs the user set. The keys are the inputs
        # keys (parameter names) and the values are the type hint given in the input keys after the colon.
        # Notice: We set it first as empty dictionary as setting the inputs will set it as well in case the type hints
        # were passed in the input keys.
        self._inputs_type_hints = {}

        self._hyper_param_options = None

        # Initialize the inputs and returns properties first and then use their setter methods:
        self._inputs = None
        self.inputs = inputs
        if inputs_type_hints:
            # Override the empty dictionary only if the user passed the parameter:
            self._inputs_type_hints = inputs_type_hints
        self._returns = None
        self.returns = returns

        self._outputs = outputs
        self.hyper_param_options = hyper_param_options
        self.parameters = parameters or {}
        self.hyperparams = hyperparams or {}
        self.param_file = param_file
        self.strategy = strategy
        self.selector = selector
        self.handler = handler
        self.input_path = input_path
        self.output_path = output_path
        self.function = function
        self._secret_sources = secret_sources or []
        self._data_stores = data_stores
        self.verbose = verbose
        self.scrape_metrics = scrape_metrics
        self.allow_empty_resources = allow_empty_resources
        self._notifications = notifications or []
        self.state_thresholds = state_thresholds or {}

    def _serialize_field(
        self, struct: dict, field_name: str = None, strip: bool = False
    ) -> Optional[str]:
        # We pull the field from self and not from struct because it was excluded from the struct
        if field_name == "handler":
            if self.handler and isinstance(self.handler, str):
                return self.handler
            return None
        return super()._serialize_field(struct, field_name, strip)

    def is_hyper_job(self):
        param_file = self.param_file or self.hyper_param_options.param_file
        return param_file or self.hyperparams

    @property
    def inputs(self) -> dict[str, str]:
        """
        Get the inputs dictionary. A dictionary of parameter names as keys and paths as values.

        :return: The inputs dictionary.
        """
        return self._inputs

    @inputs.setter
    def inputs(self, inputs: dict[str, str]):
        """
        Set the given inputs in the spec. Inputs can include a type hint string in their keys following a colon, meaning
        following this structure: "<input key : type hint>".

        :exmaple:

        >>> run_spec.inputs = {
        ...     "my_input": "...",
        ...     "my_hinted_input : pandas.DataFrame": "..."
        ... }

        :param inputs: The inputs to set.
        """
        # Check if None, then set and return:
        if inputs is None:
            self._inputs = None
            return

        # Verify it's a dictionary:
        self._inputs = self._verify_dict(inputs, "inputs")

    @property
    def inputs_type_hints(self) -> dict[str, str]:
        """
        Get the input type hints. A dictionary of parameter names as keys and their type hints as values.

        :return: The input type hints dictionary.
        """
        return self._inputs_type_hints

    @inputs_type_hints.setter
    def inputs_type_hints(self, inputs_type_hints: dict[str, str]):
        """
        Set the inputs type hints to parse during a run.

        :param inputs_type_hints: The type hints to set.
        """
        # Verify the given value is a dictionary or None:
        self._inputs_type_hints = self._verify_dict(
            inputs_type_hints, "inputs_type_hints"
        )

    @property
    def returns(self):
        """
        Get the returns list. A list of log hints for returning values.

        :return: The returns list.
        """
        return self._returns

    @returns.setter
    def returns(self, returns: list[Union[str, dict[str, str]]]):
        """
        Set the returns list to log the returning values at the end of a run.

        :param returns: The return list to set.

        :raise MLRunInvalidArgumentError: In case one of the values in the list is invalid.
        """
        # This import is located in the method due to circular imports error.
        from mlrun.package.utils import LogHintUtils

        if returns is None:
            self._returns = None
            return
        self._verify_list(returns, "returns")

        # Validate:
        for log_hint in returns:
            LogHintUtils.parse_log_hint(log_hint=log_hint)

        # Store the results:
        self._returns = returns

    @property
    def hyper_param_options(self) -> HyperParamOptions:
        return self._hyper_param_options

    @hyper_param_options.setter
    def hyper_param_options(self, hyper_param_options):
        self._hyper_param_options = self._verify_dict(
            hyper_param_options, "hyper_param_options", HyperParamOptions
        )

    @property
    def outputs(self) -> list[str]:
        """
        Get the expected outputs. The list is constructed from keys of both the `outputs` and `returns` properties.

        :return: The expected outputs list.
        """
        return self.join_outputs_and_returns(
            outputs=self._outputs, returns=self.returns
        )

    @outputs.setter
    def outputs(self, outputs):
        """
        Set the expected outputs list.

        :param outputs: A list of expected output keys.
        """
        self._verify_list(outputs, "outputs")
        self._outputs = outputs

    @property
    def secret_sources(self):
        return self._secret_sources

    @secret_sources.setter
    def secret_sources(self, secret_sources):
        self._verify_list(secret_sources, "secret_sources")
        self._secret_sources = secret_sources

    @property
    def data_stores(self):
        return self._data_stores

    @data_stores.setter
    def data_stores(self, data_stores):
        self._verify_list(data_stores, "data_stores")
        self._data_stores = data_stores

    @property
    def handler_name(self):
        if self.handler:
            if inspect.isfunction(self.handler):
                return self.handler.__name__
            else:
                return str(self.handler)
        return ""

    @property
    def notifications(self):
        return self._notifications

    @notifications.setter
    def notifications(self, notifications):
        if isinstance(notifications, list):
            self._notifications = ObjectList.from_list(Notification, notifications)
        elif isinstance(notifications, ObjectList):
            self._notifications = notifications
        else:
            raise ValueError("Notifications must be a list")

    @property
    def state_thresholds(self):
        return self._state_thresholds

    @state_thresholds.setter
    def state_thresholds(self, state_thresholds: dict[str, str]):
        """
        Set the dictionary of k8s resource states to thresholds time strings.
        The state will be matched against the pod's status. The threshold should be a time string that conforms
        to timelength python package standards and is at least 1 minute (-1 for infinite). If the phase is active
        for longer than the threshold, the run will be marked as aborted and the pod will be deleted.
        See mlconf.function.spec.state_thresholds for the state options and default values.

        example:
            {"image_pull_backoff": "1h", "executing": "1d 2 hours"}

        :param state_thresholds: The state-thresholds dictionary.
        """
        self._verify_dict(state_thresholds, "state_thresholds")
        self._state_thresholds = state_thresholds

    def extract_type_hints_from_inputs(self):
        """
        This method extracts the type hints from the input keys in the input dictionary.

        As a result, after the method ran the inputs dictionary - a dictionary of parameter names as keys and paths as
        values, will be cleared from type hints and the extracted type hints will be saved in the spec's inputs type
        hints dictionary - a dictionary of parameter names as keys and their type hints as values. If a parameter is
        not in the type hints dictionary, its type hint will be `mlrun.DataItem` by default.
        """
        # Validate there are inputs to read:
        if self.inputs is None:
            return

        # Prepare dictionaries to hold the cleared inputs and type hints:
        cleared_inputs = {}
        extracted_inputs_type_hints = {}

        # Clear the inputs from parsing configurations:
        for input_key, input_value in self.inputs.items():
            # Look for type hinted in input key:
            if ":" in input_key:
                # Separate the user input by colon:
                input_key, input_type = RunSpec._separate_type_hint_from_input_key(
                    input_key=input_key
                )
                # Collect the type hint:
                extracted_inputs_type_hints[input_key] = input_type
            # Collect the cleared input key:
            cleared_inputs[input_key] = input_value

        # Set the now configuration free inputs and extracted type hints:
        self.inputs = cleared_inputs
        self.inputs_type_hints = extracted_inputs_type_hints

    @staticmethod
    def join_outputs_and_returns(
        outputs: list[str], returns: list[Union[str, dict[str, str]]]
    ) -> list[str]:
        """
        Get the outputs set in the spec. The outputs are constructed from both the 'outputs' and 'returns' properties
        that were set by the user.

        :param outputs: A spec outputs property - list of output keys.
        :param returns: A spec returns property - list of key and configuration of how to log returning values.

        :return: The joined 'outputs' and 'returns' list.
        """
        # Collect the 'returns' property keys:
        cleared_returns = []
        if returns:
            for return_value in returns:
                # Check if the return entry is a configuration dictionary or a key-type structure string (otherwise its
                # just a key string):
                if isinstance(return_value, dict):
                    # Set it to the artifact key:
                    return_value = return_value["key"]
                elif ":" in return_value:
                    # Take only the key name (returns values pattern is validated when set in the spec):
                    return_value = return_value.replace(" ", "").split(":")[0]
                # Collect it:
                cleared_returns.append(return_value)

        # Use `set` join to combine the two lists without duplicates:
        outputs = list(set(outputs if outputs else []) | set(cleared_returns))

        return outputs

    @staticmethod
    def _separate_type_hint_from_input_key(input_key: str) -> tuple[str, str]:
        """
        An input key in the `inputs` dictionary parameter of a task (or `Runtime.run` method) or the docs setting of a
        `Runtime` handler can be provided with a colon to specify its type hint in the following structure:
        "<parameter_key> : <type_hint>".

        This method parses the provided value by the user.

        :param input_key: A string entry in the inputs dictionary keys.

        :return: The value as key and type hint tuple.

        :raise MLRunInvalidArgumentError: If an incorrect pattern was provided.
        """
        # Validate correct pattern:
        if input_key.count(":") > 1:
            raise mlrun.errors.MLRunInvalidArgumentError(
                f"Incorrect input pattern. Input keys can have only a single ':' in them to specify the desired type "
                f"the input will be parsed as. Given: {input_key}."
            )

        # Split into key and type:
        value_key, value_type = input_key.replace(" ", "").split(":")

        return value_key, value_type


class RunStatus(ModelObj):
    """Run status"""

    def __init__(
        self,
        state=None,
        error=None,
        host=None,
        commit=None,
        status_text=None,
        results=None,
        artifacts=None,
        start_time=None,
        last_update=None,
        iterations=None,
        ui_url=None,
        reason: str = None,
        notifications: dict[str, Notification] = None,
    ):
        self.state = state or "created"
        self.status_text = status_text
        self.error = error
        self.host = host
        self.commit = commit
        self.results = results
        self.artifacts = artifacts
        self.start_time = start_time
        self.last_update = last_update
        self.iterations = iterations
        self.ui_url = ui_url
        self.reason = reason
        self.notifications = notifications or {}


class RunTemplate(ModelObj):
    """Run template"""

    def __init__(self, spec: RunSpec = None, metadata: RunMetadata = None):
        self._spec = None
        self._metadata = None
        self.spec = spec
        self.metadata = metadata

    @property
    def spec(self) -> RunSpec:
        return self._spec

    @spec.setter
    def spec(self, spec):
        self._spec = self._verify_dict(spec, "spec", RunSpec)

    @property
    def metadata(self) -> RunMetadata:
        return self._metadata

    @metadata.setter
    def metadata(self, metadata):
        self._metadata = self._verify_dict(metadata, "metadata", RunMetadata)

    def with_params(self, **kwargs):
        """set task parameters using key=value, key2=value2, .."""
        self.spec.parameters = kwargs
        return self

    def with_input(self, key, path):
        """set task data input, path is an Mlrun global DataItem uri

        examples::

            task.with_input("data", "/file-dir/path/to/file")
            task.with_input("data", "s3://<bucket>/path/to/file")
            task.with_input("data", "v3io://[<remote-host>]/<data-container>/path/to/file")
        """
        if not self.spec.inputs:
            self.spec.inputs = {}
        self.spec.inputs[key] = path
        return self

    def with_hyper_params(
        self,
        hyperparams,
        selector=None,
        strategy: HyperParamStrategies = None,
        **options,
    ):
        """set hyper param values and configurations,
        see parameters in: :py:class:`HyperParamOptions`

        example::

            grid_params = {"p1": [2,4,1], "p2": [10,20]}
            task = mlrun.new_task("grid-search")
            task.with_hyper_params(grid_params, selector="max.accuracy")
        """
        self.spec.hyperparams = hyperparams
        self.spec.hyper_param_options = options
        self.spec.hyper_param_options.selector = selector
        self.spec.hyper_param_options.strategy = strategy
        self.spec.hyper_param_options.validate()
        return self

    def with_param_file(
        self,
        param_file,
        selector=None,
        strategy: HyperParamStrategies = None,
        **options,
    ):
        """set hyper param values (from a file url) and configurations,
        see parameters in: :py:class:`HyperParamOptions`

        example::

            grid_params = "s3://<my-bucket>/path/to/params.json"
            task = mlrun.new_task("grid-search")
            task.with_param_file(grid_params, selector="max.accuracy")
        """
        self.spec.hyper_param_options = options
        self.spec.hyper_param_options.param_file = param_file
        self.spec.hyper_param_options.selector = selector
        self.spec.hyper_param_options.strategy = strategy
        self.spec.hyper_param_options.validate()
        return self

    def with_secrets(self, kind, source):
        """register a secrets source (file, env or dict)

        read secrets from a source provider to be used in workflows, example::

            task.with_secrets('file', 'file.txt')
            task.with_secrets('inline', {'key': 'val'})
            task.with_secrets('env', 'ENV1,ENV2')

            task.with_secrets('vault', ['secret1', 'secret2'...])

            # If using with k8s secrets, the k8s secret is managed by MLRun, through the project-secrets
            # mechanism. The secrets will be attached to the running pod as environment variables.
            task.with_secrets('kubernetes', ['secret1', 'secret2'])

            # If using an empty secrets list [] then all accessible secrets will be available.
            task.with_secrets('vault', [])

            # To use with Azure key vault, a k8s secret must be created with the following keys:
            # kubectl -n <namespace> create secret generic azure-key-vault-secret \\
            #     --from-literal=tenant_id=<service principal tenant ID> \\
            #     --from-literal=client_id=<service principal client ID> \\
            #     --from-literal=secret=<service principal secret key>

            task.with_secrets('azure_vault', {
                'name': 'my-vault-name',
                'k8s_secret': 'azure-key-vault-secret',
                # An empty secrets list may be passed ('secrets': []) to access all vault secrets.
                'secrets': ['secret1', 'secret2'...]
            })

        :param kind:   secret type (file, inline, env)
        :param source: secret data or link (see example)

        :returns: The RunTemplate object
        """

        if kind == "vault" and isinstance(source, list):
            source = {"project": self.metadata.project, "secrets": source}

        self.spec.secret_sources.append({"kind": kind, "source": source})
        return self

    def set_label(self, key, value):
        """set a key/value label for the task"""
        self.metadata.labels[key] = str(value)
        return self

    def to_env(self):
        environ["MLRUN_EXEC_CONFIG"] = self.to_json()


class RunObject(RunTemplate):
    """A run"""

    def __init__(
        self,
        spec: RunSpec = None,
        metadata: RunMetadata = None,
        status: RunStatus = None,
    ):
        super().__init__(spec, metadata)
        self._status = None
        self.status = status
        self.outputs_wait_for_completion = True

    @classmethod
    def from_template(cls, template: RunTemplate):
        return cls(template.spec, template.metadata)

    def to_json(self, exclude=None, **kwargs):
        # Since the `params` attribute within each notification object can be large,
        # it has the potential to cause errors and is unnecessary for the notification functionality.
        # Therefore, in this section, we remove the `params` attribute from each notification object.
        if (
            exclude_notifications_params := kwargs.get("exclude_notifications_params")
        ) and exclude_notifications_params:
            if self.spec.notifications:
                # Extract and remove 'params' from each notification
                extracted_params = []
                for notification in self.spec.notifications:
                    extracted_params.append(notification.params)
                    del notification.params
                # Generate the JSON representation, excluding specified fields
                json_obj = super().to_json(exclude=exclude)
                # Restore 'params' back to the notifications
                for notification, params in zip(
                    self.spec.notifications, extracted_params
                ):
                    notification.params = params
                return json_obj
        return super().to_json(exclude=exclude)

    @property
    def status(self) -> RunStatus:
        return self._status

    @status.setter
    def status(self, status):
        self._status = self._verify_dict(status, "status", RunStatus)

    @property
    def error(self) -> str:
        """error string if failed"""
        if self.status:
            unknown_error = ""
            if (
                self.status.state
                in mlrun.runtimes.constants.RunStates.abortion_states()
            ):
                unknown_error = "Run was aborted"

            elif self.status.state in mlrun.runtimes.constants.RunStates.error_states():
                unknown_error = "Unknown error"

            return (
                self.status.error
                or self.status.reason
                or self.status.status_text
                or unknown_error
            )
        return ""

    def output(self, key):
        """return the value of a specific result or artifact by key"""
        self._outputs_wait_for_completion()
        if self.status.results and key in self.status.results:
            return self.status.results.get(key)
        artifact = self._artifact(key)
        if artifact:
            return get_artifact_target(artifact, self.metadata.project)
        return None

    @property
    def ui_url(self) -> str:
        """UI URL (for relevant runtimes)"""
        self.refresh()
        if not self._status.ui_url:
            print(f"UI currently not available (status={self._status.state})")
        return self._status.ui_url

    @property
    def outputs(self):
        """return a dict of outputs, result values and artifact uris"""
        outputs = {}
        self._outputs_wait_for_completion()
        if self.status.results:
            outputs = {k: v for k, v in self.status.results.items()}
        if self.status.artifacts:
            for a in self.status.artifacts:
                key = a["key"] if is_legacy_artifact(a) else a["metadata"]["key"]
                outputs[key] = get_artifact_target(a, self.metadata.project)
        return outputs

    def artifact(self, key) -> "mlrun.DataItem":
        """return artifact DataItem by key"""
        self._outputs_wait_for_completion()
        artifact = self._artifact(key)
        if artifact:
            uri = get_artifact_target(artifact, self.metadata.project)
            if uri:
                return mlrun.get_dataitem(uri)
        return None

    def _outputs_wait_for_completion(
        self,
        show_logs=False,
    ):
        """
        Wait for the run to complete fetching the run outputs.
        When running a function with watch=False, and passing the outputs to another function,
        the outputs will not be available until the run is completed.
        :param show_logs: default False, avoid spamming unwanted logs of the run when the user asks for outputs
        """
        if self.outputs_wait_for_completion:
            self.wait_for_completion(
                show_logs=show_logs,
            )

    def _artifact(self, key):
        """return artifact DataItem by key"""
        if self.status.artifacts:
            for a in self.status.artifacts:
                if a["metadata"]["key"] == key:
                    return a
        return None

    def uid(self):
        """run unique id"""
        return self.metadata.uid

    def state(self):
        """current run state"""
        if self.status.state in mlrun.runtimes.constants.RunStates.terminal_states():
            return self.status.state
        self.refresh()
        return self.status.state or "unknown"

    def refresh(self):
        """refresh run state from the db"""
        db = mlrun.get_run_db()
        run = db.read_run(
            uid=self.metadata.uid,
            project=self.metadata.project,
            iter=self.metadata.iteration,
        )
        if run:
            self.status = RunStatus.from_dict(run.get("status", {}))
            self.status.from_dict(run.get("status", {}))
            return self

    def show(self):
        """show the current status widget, in jupyter notebook"""
        db = mlrun.get_run_db()
        db.list_runs(uid=self.metadata.uid, project=self.metadata.project).show()

    def logs(self, watch=True, db=None, offset=0):
        """return or watch on the run logs"""
        if not db:
            db = mlrun.get_run_db()

        if not db:
            logger.warning("DB is not configured, cannot show logs")
            return None

        state, new_offset = db.watch_log(
            self.metadata.uid, self.metadata.project, watch=watch, offset=offset
        )
        if state:
            logger.debug("Run reached terminal state", state=state)

        return state, new_offset

    def wait_for_completion(
        self,
        sleep=3,
        timeout=0,
        raise_on_failure=True,
        show_logs=None,
        logs_interval=None,
    ):
        """
        Wait for remote run to complete.
        Default behavior is to wait until reached terminal state or timeout passed, if timeout is 0 then wait forever
        It pulls the run status from the db every sleep seconds.
        If show_logs is not False and logs_interval is not None, it will print the logs when run reached terminal state
        If show_logs is not False and logs_interval is defined, it will print the logs every logs_interval seconds
        if show_logs is False it will not print the logs, will still pull the run state until it reaches terminal state
        """
        # TODO: rename sleep to pull_state_interval
        total_time = 0
        offset = 0
        last_pull_log_time = None
        logs_enabled = show_logs is not False
        state = self.state()
        if state not in mlrun.runtimes.constants.RunStates.terminal_states():
            logger.info(
                f"run {self.metadata.name} is not completed yet, waiting for it to complete",
                current_state=state,
            )
        while True:
            state = self.state()
            if (
                logs_enabled
                and logs_interval
                and state not in mlrun.runtimes.constants.RunStates.terminal_states()
                and (
                    last_pull_log_time is None
                    or (datetime.now() - last_pull_log_time).seconds > logs_interval
                )
            ):
                last_pull_log_time = datetime.now()
                state, offset = self.logs(watch=False, offset=offset)

            if state in mlrun.runtimes.constants.RunStates.terminal_states():
                if logs_enabled and logs_interval:
                    self.logs(watch=False, offset=offset)
                break
            time.sleep(sleep)
            total_time += sleep
            if timeout and total_time > timeout:
                raise mlrun.errors.MLRunTimeoutError(
                    "Run did not reach terminal state on time"
                )
        if logs_enabled and not logs_interval:
            self.logs(watch=False)
        if raise_on_failure and state != mlrun.runtimes.constants.RunStates.completed:
            raise mlrun.errors.MLRunRuntimeError(
                f"Task {self.metadata.name} did not complete (state={state})"
            )

        return state

    @staticmethod
    def create_uri(project: str, uid: str, iteration: Union[int, str], tag: str = ""):
        if tag:
            tag = f":{tag}"
        iteration = str(iteration)
        return f"{project}@{uid}#{iteration}{tag}"

    @staticmethod
    def parse_uri(uri: str) -> tuple[str, str, str, str]:
        uri_pattern = (
            r"^(?P<project>.*)@(?P<uid>.*)\#(?P<iteration>.*?)(:(?P<tag>.*))?$"
        )
        match = re.match(uri_pattern, uri)
        if not match:
            raise ValueError(
                "Uri not in supported format <project>@<uid>#<iteration>[:tag]"
            )
        group_dict = match.groupdict()
        return (
            group_dict["project"],
            group_dict["uid"],
            group_dict["iteration"],
            group_dict["tag"],
        )


class EntrypointParam(ModelObj):
    def __init__(
        self,
        name="",
        type=None,
        default=None,
        doc="",
        required=None,
        choices: list = None,
    ):
        self.name = name
        self.type = type
        self.default = default
        self.doc = doc
        self.required = required
        self.choices = choices


class FunctionEntrypoint(ModelObj):
    def __init__(
        self,
        name="",
        doc="",
        parameters=None,
        outputs=None,
        lineno=-1,
        has_varargs=None,
        has_kwargs=None,
    ):
        self.name = name
        self.doc = doc
        self.parameters = [] if parameters is None else parameters
        self.outputs = [] if outputs is None else outputs
        self.lineno = lineno
        self.has_varargs = has_varargs
        self.has_kwargs = has_kwargs


def new_task(
    name=None,
    project=None,
    handler=None,
    params=None,
    hyper_params=None,
    param_file=None,
    selector=None,
    hyper_param_options=None,
    inputs=None,
    outputs=None,
    in_path=None,
    out_path=None,
    artifact_path=None,
    secrets=None,
    base=None,
    returns=None,
) -> RunTemplate:
    """Creates a new task

    :param name:            task name
    :param project:         task project
    :param handler:         code entry-point/handler name
    :param params:          input parameters (dict)
    :param hyper_params:    dictionary of hyper parameters and list values, each
                            hyper param holds a list of values, the run will be
                            executed for every parameter combination (GridSearch)
    :param param_file:      a csv file with parameter combinations, first row hold
                            the parameter names, following rows hold param values
    :param selector:        selection criteria for hyper params e.g. "max.accuracy"
    :param hyper_param_options:   hyper parameter options, see: :py:class:`HyperParamOptions`
    :param inputs:          dictionary of input objects + optional paths (if path is
                            omitted the path will be the in_path/key)
    :param outputs:         dictionary of input objects + optional paths (if path is
                            omitted the path will be the out_path/key)
    :param in_path:         default input path/url (prefix) for inputs
    :param out_path:        default output path/url (prefix) for artifacts
    :param artifact_path:   default artifact output path
    :param secrets:         extra secrets specs, will be injected into the runtime
                            e.g. ['file=<filename>', 'env=ENV_KEY1,ENV_KEY2']
    :param base:            task instance to use as a base instead of a fresh new task instance
    :param returns:         List of log hints - configurations for how to log the returning values from the handler's
                            run (as artifacts or results). The list's length must be equal to the amount of returning
                            objects. A log hint may be given as:

                            * A string of the key to use to log the returning value as result or as an artifact. To
                              specify The artifact type, it is possible to pass a string in the following structure:
                              "<key> : <type>". Available artifact types can be seen in `mlrun.ArtifactType`. If no
                              artifact type is specified, the object's default artifact type will be used.
                            * A dictionary of configurations to use when logging. Further info per object type and
                              artifact type can be given there. The artifact key must appear in the dictionary as
                              "key": "the_key".
    """

    if base:
        run = deepcopy(base)
    else:
        run = RunTemplate()
    run.metadata.name = name or run.metadata.name
    run.metadata.project = project or run.metadata.project
    run.spec.handler = handler or run.spec.handler
    run.spec.parameters = params or run.spec.parameters
    run.spec.inputs = inputs or run.spec.inputs
    run.spec.returns = returns or run.spec.returns
    run.spec.outputs = outputs or run.spec.outputs or []
    run.spec.input_path = in_path or run.spec.input_path
    run.spec.output_path = artifact_path or out_path or run.spec.output_path
    run.spec.secret_sources = secrets or run.spec.secret_sources or []

    run.spec.hyperparams = hyper_params or run.spec.hyperparams
    run.spec.hyper_param_options = hyper_param_options or run.spec.hyper_param_options
    run.spec.hyper_param_options.param_file = (
        param_file or run.spec.hyper_param_options.param_file
    )
    run.spec.hyper_param_options.selector = (
        selector or run.spec.hyper_param_options.selector
    )
    return run


class TargetPathObject:
    """Class configuring the target path
    This class will take consideration of a few parameters to create the correct end result path:

    - :run_id: if run_id is provided target will be considered as run_id mode which require to
        contain a {run_id} place holder in the path.
    - :is_single_file: if true then run_id must be the directory containing the output file
        or generated before the file name (run_id/output.file).
    - :base_path: if contains the place holder for run_id, run_id must not be None.
        if run_id passed and place holder doesn't exist the place holder will
        be generated in the correct place.
    """

    def __init__(
        self,
        base_path=None,
        run_id=None,
        is_single_file=False,
    ):
        self.run_id = run_id
        self.full_path_template = base_path
        if run_id is not None:
            if RUN_ID_PLACE_HOLDER not in self.full_path_template:
                if not is_single_file:
                    if self.full_path_template[-1] != "/":
                        self.full_path_template = self.full_path_template + "/"
                    self.full_path_template = (
                        self.full_path_template + RUN_ID_PLACE_HOLDER + "/"
                    )
                else:
                    dir_name_end = len(self.full_path_template)
                    if self.full_path_template[-1] != "/":
                        dir_name_end = self.full_path_template.rfind("/") + 1
                    updated_path = (
                        self.full_path_template[:dir_name_end]
                        + RUN_ID_PLACE_HOLDER
                        + "/"
                        + self.full_path_template[dir_name_end:]
                    )
                    self.full_path_template = updated_path
            else:
                if self.full_path_template[-1] != "/":
                    if self.full_path_template.endswith(RUN_ID_PLACE_HOLDER):
                        self.full_path_template = self.full_path_template + "/"
        else:
            if RUN_ID_PLACE_HOLDER in self.full_path_template:
                raise mlrun.errors.MLRunInvalidArgumentError(
                    "Error when trying to create TargetPathObject with place holder '{run_id}' but no value."
                )

    def get_templated_path(self):
        return self.full_path_template

    def get_absolute_path(self, project_name=None):
        path = template_artifact_path(
            artifact_path=self.full_path_template,
            project=project_name,
        )
        return path.format(run_id=self.run_id) if self.run_id else path


class DataSource(ModelObj):
    """online or offline data source spec"""

    _dict_fields = [
        "kind",
        "name",
        "path",
        "attributes",
        "key_field",
        "time_field",
        "schedule",
        "online",
        "workers",
        "max_age",
        "start_time",
        "end_time",
        "credentials_prefix",
    ]
    kind = None

    def __init__(
        self,
        name: str = None,
        path: str = None,
        attributes: dict[str, object] = None,
        key_field: str = None,
        time_field: str = None,
        schedule: str = None,
        start_time: Optional[Union[datetime, str]] = None,
        end_time: Optional[Union[datetime, str]] = None,
    ):
        self.name = name
        self.path = str(path) if path is not None else None
        self.attributes = attributes or {}
        self.schedule = schedule
        self.key_field = key_field
        self.time_field = time_field
        self.start_time = start_time
        self.end_time = end_time

        self.online = None
        self.max_age = None
        self.workers = None
        self._secrets = {}

    def set_secrets(self, secrets):
        self._secrets = secrets


class DataTargetBase(ModelObj):
    """data target spec, specify a destination for the feature set data"""

    _dict_fields = [
        "name",
        "kind",
        "path",
        "after_step",
        "attributes",
        "partitioned",
        "key_bucketing_number",
        "partition_cols",
        "time_partitioning_granularity",
        "max_events",
        "flush_after_seconds",
        "storage_options",
        "run_id",
        "schema",
        "credentials_prefix",
    ]

    @classmethod
    def from_dict(cls, struct=None, fields=None, deprecated_fields: dict = None):
        return super().from_dict(struct, fields=fields)

    def get_path(self):
        # polymorphism won't work here, because from_dict always returns an instance of the base type (DataTargetBase)
        if self.kind in ["stream", "kafka"]:
            return TargetPathObject(self.path or "")

        if self.path:
            is_single_file = hasattr(self, "is_single_file") and self.is_single_file()
            return TargetPathObject(self.path, self.run_id, is_single_file)
        else:
            return None

    def __init__(
        self,
        kind: str = None,
        name: str = "",
        path=None,
        attributes: dict[str, str] = None,
        after_step=None,
        partitioned: bool = False,
        key_bucketing_number: Optional[int] = None,
        partition_cols: Optional[list[str]] = None,
        time_partitioning_granularity: Optional[str] = None,
        max_events: Optional[int] = None,
        flush_after_seconds: Optional[int] = None,
        storage_options: dict[str, str] = None,
        schema: dict[str, Any] = None,
        credentials_prefix=None,
    ):
        self.name = name
        self.kind: str = kind
        self.path = path
        self.after_step = after_step
        self.attributes = attributes or {}
        self.last_written = None
        self.partitioned = partitioned
        self.key_bucketing_number = key_bucketing_number
        self.partition_cols = partition_cols
        self.time_partitioning_granularity = time_partitioning_granularity
        self.max_events = max_events
        self.flush_after_seconds = flush_after_seconds
        self.storage_options = storage_options
        self.run_id = None
        self.schema = schema
        self.credentials_prefix = credentials_prefix


class FeatureSetProducer(ModelObj):
    """information about the task/job which produced the feature set data"""

    def __init__(self, kind=None, name=None, uri=None, owner=None, sources=None):
        self.kind = kind
        self.name = name
        self.owner = owner
        self.uri = uri
        self.sources = sources or {}


class DataTarget(DataTargetBase):
    """data target with extra status information (used in the feature-set/vector status)"""

    _dict_fields = [
        "name",
        "kind",
        "path",
        "start_time",
        "online",
        "status",
        "updated",
        "size",
        "last_written",
        "run_id",
        "partitioned",
        "key_bucketing_number",
        "partition_cols",
        "time_partitioning_granularity",
        "credentials_prefix",
    ]

    def __init__(
        self,
        kind: str = None,
        name: str = "",
        path=None,
        online=None,
    ):
        super().__init__(kind, name, path)
        self.status = ""
        self.updated = None
        self.size = None
        self.online = online
        self.max_age = None
        self.start_time = None
        self.last_written = None
        self._producer = None
        self.producer = {}

    @property
    def producer(self) -> FeatureSetProducer:
        return self._producer

    @producer.setter
    def producer(self, producer):
        self._producer = self._verify_dict(producer, "producer", FeatureSetProducer)


class VersionedObjMetadata(ModelObj):
    def __init__(
        self,
        name: str = None,
        tag: str = None,
        uid: str = None,
        project: str = None,
        labels: dict[str, str] = None,
        annotations: dict[str, str] = None,
        updated=None,
    ):
        self.name = name
        self.tag = tag
        self.uid = uid
        self.project = project
        self.labels = labels or {}
        self.annotations = annotations or {}
        self.updated = updated<|MERGE_RESOLUTION|>--- conflicted
+++ resolved
@@ -22,7 +22,7 @@
 from copy import deepcopy
 from datetime import datetime
 from os import environ
-from typing import Any, Optional, Union
+from typing import Any, Dict, List, Optional, Tuple, Union
 
 import pydantic.error_wrappers
 
@@ -44,15 +44,6 @@
 
 class ModelObj:
     _dict_fields = []
-    # Bellow attributes are used in to_dict method
-    # Fields to strip from the object by default if strip=True
-    _default_fields_to_strip = []
-    # Fields that will be serialized by the object's _serialize_field method
-    _fields_to_serialize = []
-    # Fields that will be enriched by the object's _enrich_field method
-    _fields_to_enrich = []
-    # Fields that will be ignored by the object's _is_valid_field_value_for_serialization method
-    _fields_to_skip_validation = []
 
     @staticmethod
     def _verify_list(param, name):
@@ -71,151 +62,27 @@
             return new_type.from_dict(param)
         return param
 
-<<<<<<< HEAD
-    def to_dict(
-        self, fields: list = None, exclude: list = None, strip: bool = False
-    ) -> dict:
-        """
-        Convert the object to a dict
-
-        :param fields:  A list of fields to include in the dictionary. If not provided, the default value is taken
-            from `self._dict_fields` or from the object __init__ params.
-        :param exclude: A list of fields to exclude from the dictionary.
-        :param strip:  If True, the object's `_default_fields_to_strip` attribute is appended to the exclude list.
-            Strip purpose is to remove fields that are context / environment specific and not required for actually
-            define the object.
-=======
     @mlrun.utils.filter_warnings("ignore", FutureWarning)
     def to_dict(self, fields=None, exclude=None):
         """convert the object to a python dictionary
->>>>>>> bcb163bd
-
-        :return: A dictionary representation of the object.
+
+        :param fields:  list of fields to include in the dict
+        :param exclude: list of fields to exclude from the dict
         """
         struct = {}
-
-        fields = self._resolve_initial_to_dict_fields(fields)
-        fields_to_exclude = exclude or []
-        if strip:
-            fields_to_exclude += self._default_fields_to_strip
-
-        # fields_to_save is built from the fields list minus the fields to exclude minus the fields that requires
-        # serialization and enrichment (because they will be added later to the struct)
-        fields_to_save = (
-            set(fields)
-            - set(fields_to_exclude)
-            - set(self._fields_to_serialize)
-            - set(self._fields_to_enrich)
-        )
-
-        # Iterating over the fields to save and adding them to the struct
-        for field_name in fields_to_save:
-            field_value = getattr(self, field_name, None)
-            if self._is_valid_field_value_for_serialization(
-                field_name, field_value, strip
-            ):
-                # If the field value has attribute to_dict, we call it.
-                # If one of the attributes is a third party object that has to_dict method (such as k8s objects), then
-                # add it to the object's _fields_to_serialize attribute and handle it in the _serialize_field method.
-                if hasattr(field_value, "to_dict"):
-                    field_value = field_value.to_dict(strip=strip)
-                    if self._is_valid_field_value_for_serialization(
-                        field_name, field_value, strip
-                    ):
-                        struct[field_name] = field_value
-                else:
-                    struct[field_name] = field_value
-
-        # Subtracting the fields_to_exclude from the fields_to_serialize because if we want to exclude a field there
-        # is no need to serialize it.
-        fields_to_serialize = list(
-            set(self._fields_to_serialize) - set(fields_to_exclude)
-        )
-        self._resolve_field_value_by_method(
-            struct, self._serialize_field, fields_to_serialize, strip
-        )
-
-        # Subtracting the fields_to_exclude from the fields_to_enrich because if we want to exclude a field there
-        # is no need to enrich it.
-        fields_to_enrich = list(set(self._fields_to_enrich) - set(fields_to_exclude))
-        self._resolve_field_value_by_method(
-            struct, self._enrich_field, fields_to_enrich, strip
-        )
-
-        self._apply_enrichment_before_to_dict_completion(struct, strip=strip)
-        return struct
-
-    def _resolve_initial_to_dict_fields(self, fields: list = None) -> list:
-        """
-        Resolve fields to be used in to_dict method.
-        If fields is None, use `_dict_fields` attribute of the object.
-        If fields is None and `_dict_fields` is empty, use the object's __init__ parameters.
-        :param fields: List of fields to iterate over.
-
-        :return: List of fields to iterate over.
-        """
-        return (
-            fields
-            or self._dict_fields
-            or list(inspect.signature(self.__init__).parameters.keys())
-        )
-
-    def _is_valid_field_value_for_serialization(
-        self, field_name: str, field_value: str, strip: bool = False
-    ) -> bool:
-        """
-        Check if the field value is valid for serialization.
-        If field name is in `_fields_to_skip_validation` attribute, skip validation and return True.
-        If strip is False skip validation and return True.
-        If field value is None or empty dict/list, then no need to store it.
-        :param field_name:  Field name.
-        :param field_value: Field value.
-
-        :return: True if the field value is valid for serialization, False otherwise.
-        """
-        if field_name in self._fields_to_skip_validation:
-            return True
-        # TODO: remove when Runtime initialization will be refactored and enrichment will be moved to BE
-        # if not strip:
-        #     return True
-
-        return field_value is not None and not (
-            (isinstance(field_value, dict) or isinstance(field_value, list))
-            and not field_value
-        )
-
-    def _resolve_field_value_by_method(
-        self,
-        struct: dict,
-        method: typing.Callable,
-        fields: typing.Union[list, set] = None,
-        strip: bool = False,
-    ) -> dict:
-        for field_name in fields:
-            field_value = method(struct=struct, field_name=field_name, strip=strip)
-            if self._is_valid_field_value_for_serialization(
-                field_name, field_value, strip
-            ):
-                struct[field_name] = field_value
-        return struct
-
-    def _serialize_field(
-        self, struct: dict, field_name: str = None, strip: bool = False
-    ) -> typing.Any:
-        # We pull the field from self and not from struct because it was excluded from the struct when looping over
-        # the fields to save.
-        return getattr(self, field_name, None)
-
-    def _enrich_field(
-        self, struct: dict, field_name: str = None, strip: bool = False
-    ) -> typing.Any:
-        # We first try to pull from struct because the field might have been already serialized and if not,
-        # we pull from self
-        return struct.get(field_name, None) or getattr(self, field_name, None)
-
-    def _apply_enrichment_before_to_dict_completion(
-        self, struct: dict, strip: bool = False
-    ) -> dict:
+        fields = fields or self._dict_fields
+        if not fields:
+            fields = list(inspect.signature(self.__init__).parameters.keys())
+        for t in fields:
+            if not exclude or t not in exclude:
+                val = getattr(self, t, None)
+                if val is not None and not (isinstance(val, dict) and not val):
+                    if hasattr(val, "to_dict"):
+                        val = val.to_dict()
+                        if val:
+                            struct[t] = val
+                    else:
+                        struct[t] = val
         return struct
 
     @classmethod
@@ -244,21 +111,19 @@
 
         return new_obj
 
-    def to_yaml(self, exclude=None, strip: bool = False) -> str:
+    def to_yaml(self, exclude=None) -> str:
         """convert the object to yaml
 
         :param exclude: list of fields to exclude from the yaml
-        :param strip:   if True, strip fields that are not required for actually define the object
-        """
-        return dict_to_yaml(self.to_dict(exclude=exclude, strip=strip))
-
-    def to_json(self, exclude=None, strip: bool = False):
+        """
+        return dict_to_yaml(self.to_dict(exclude=exclude))
+
+    def to_json(self, exclude=None):
         """convert the object to json
 
         :param exclude: list of fields to exclude from the json
-        :param strip:   if True, strip fields that are not required for actually define the object
-        """
-        return dict_to_json(self.to_dict(exclude=exclude, strip=strip))
+        """
+        return dict_to_json(self.to_dict(exclude=exclude))
 
     def to_str(self):
         """convert the object to string (with dict layout)"""
@@ -310,8 +175,8 @@
         self._children[key] = child
         return child
 
-    def to_dict(self, strip: bool = False):
-        return {k: v.to_dict(strip=strip) for k, v in self._children.items()}
+    def to_dict(self):
+        return {k: v.to_dict() for k, v in self._children.items()}
 
     @classmethod
     def from_dict(cls, classes_map: dict, children=None, default_kind=""):
@@ -393,9 +258,9 @@
     def __delitem__(self, key):
         del self._children[key]
 
-    def to_dict(self, strip: bool = False):
+    def to_dict(self):
         # method used by ModelObj class to serialize the object to nested dict
-        return [t.to_dict(strip=strip) for t in self._children.values()]
+        return [t.to_dict() for t in self._children.values()]
 
     @classmethod
     def from_list(cls, child_class, children=None):
@@ -440,18 +305,6 @@
 
 
 class BaseMetadata(ModelObj):
-    _default_fields_to_strip = ModelObj._default_fields_to_strip + [
-        "hash",
-        # Below are environment specific fields, no need to keep when stripping
-        "namespace",
-        "project",
-        "labels",
-        "annotations",
-        "credentials",
-        # Below are state fields, no need to keep when stripping
-        "updated",
-    ]
-
     def __init__(
         self,
         name=None,
@@ -596,7 +449,7 @@
 
     def with_commands(
         self,
-        commands: list[str],
+        commands: List[str],
         overwrite: bool = False,
     ):
         """add commands to build spec.
@@ -623,7 +476,7 @@
 
     def with_requirements(
         self,
-        requirements: Optional[list[str]] = None,
+        requirements: Optional[List[str]] = None,
         requirements_file: str = "",
         overwrite: bool = False,
     ):
@@ -656,7 +509,7 @@
 
         # handle the requirements_file argument
         if requirements_file:
-            with open(requirements_file) as fp:
+            with open(requirements_file, "r") as fp:
                 requirements_to_resolve.extend(fp.read().splitlines())
 
         # handle the requirements argument
@@ -735,7 +588,7 @@
             )
 
     @staticmethod
-    def validate_notification_uniqueness(notifications: list["Notification"]):
+    def validate_notification_uniqueness(notifications: List["Notification"]):
         """Validate that all notifications in the list are unique by name"""
         names = [notification.name for notification in notifications]
         if len(names) != len(set(names)):
@@ -838,10 +691,6 @@
 
 class RunSpec(ModelObj):
     """Run specification"""
-
-    _fields_to_serialize = ModelObj._fields_to_serialize + [
-        "handler",
-    ]
 
     def __init__(
         self,
@@ -903,22 +752,18 @@
         self._notifications = notifications or []
         self.state_thresholds = state_thresholds or {}
 
-    def _serialize_field(
-        self, struct: dict, field_name: str = None, strip: bool = False
-    ) -> Optional[str]:
-        # We pull the field from self and not from struct because it was excluded from the struct
-        if field_name == "handler":
-            if self.handler and isinstance(self.handler, str):
-                return self.handler
-            return None
-        return super()._serialize_field(struct, field_name, strip)
+    def to_dict(self, fields=None, exclude=None):
+        struct = super().to_dict(fields, exclude=["handler"])
+        if self.handler and isinstance(self.handler, str):
+            struct["handler"] = self.handler
+        return struct
 
     def is_hyper_job(self):
         param_file = self.param_file or self.hyper_param_options.param_file
         return param_file or self.hyperparams
 
     @property
-    def inputs(self) -> dict[str, str]:
+    def inputs(self) -> Dict[str, str]:
         """
         Get the inputs dictionary. A dictionary of parameter names as keys and paths as values.
 
@@ -927,7 +772,7 @@
         return self._inputs
 
     @inputs.setter
-    def inputs(self, inputs: dict[str, str]):
+    def inputs(self, inputs: Dict[str, str]):
         """
         Set the given inputs in the spec. Inputs can include a type hint string in their keys following a colon, meaning
         following this structure: "<input key : type hint>".
@@ -950,7 +795,7 @@
         self._inputs = self._verify_dict(inputs, "inputs")
 
     @property
-    def inputs_type_hints(self) -> dict[str, str]:
+    def inputs_type_hints(self) -> Dict[str, str]:
         """
         Get the input type hints. A dictionary of parameter names as keys and their type hints as values.
 
@@ -959,7 +804,7 @@
         return self._inputs_type_hints
 
     @inputs_type_hints.setter
-    def inputs_type_hints(self, inputs_type_hints: dict[str, str]):
+    def inputs_type_hints(self, inputs_type_hints: Dict[str, str]):
         """
         Set the inputs type hints to parse during a run.
 
@@ -980,7 +825,7 @@
         return self._returns
 
     @returns.setter
-    def returns(self, returns: list[Union[str, dict[str, str]]]):
+    def returns(self, returns: List[Union[str, Dict[str, str]]]):
         """
         Set the returns list to log the returning values at the end of a run.
 
@@ -1014,7 +859,7 @@
         )
 
     @property
-    def outputs(self) -> list[str]:
+    def outputs(self) -> List[str]:
         """
         Get the expected outputs. The list is constructed from keys of both the `outputs` and `returns` properties.
 
@@ -1079,7 +924,7 @@
         return self._state_thresholds
 
     @state_thresholds.setter
-    def state_thresholds(self, state_thresholds: dict[str, str]):
+    def state_thresholds(self, state_thresholds: Dict[str, str]):
         """
         Set the dictionary of k8s resource states to thresholds time strings.
         The state will be matched against the pod's status. The threshold should be a time string that conforms
@@ -1131,8 +976,8 @@
 
     @staticmethod
     def join_outputs_and_returns(
-        outputs: list[str], returns: list[Union[str, dict[str, str]]]
-    ) -> list[str]:
+        outputs: List[str], returns: List[Union[str, Dict[str, str]]]
+    ) -> List[str]:
         """
         Get the outputs set in the spec. The outputs are constructed from both the 'outputs' and 'returns' properties
         that were set by the user.
@@ -1163,7 +1008,7 @@
         return outputs
 
     @staticmethod
-    def _separate_type_hint_from_input_key(input_key: str) -> tuple[str, str]:
+    def _separate_type_hint_from_input_key(input_key: str) -> Tuple[str, str]:
         """
         An input key in the `inputs` dictionary parameter of a task (or `Runtime.run` method) or the docs setting of a
         `Runtime` handler can be provided with a colon to specify its type hint in the following structure:
@@ -1207,7 +1052,7 @@
         iterations=None,
         ui_url=None,
         reason: str = None,
-        notifications: dict[str, Notification] = None,
+        notifications: Dict[str, Notification] = None,
     ):
         self.state = state or "created"
         self.status_text = status_text
@@ -1452,7 +1297,7 @@
         """UI URL (for relevant runtimes)"""
         self.refresh()
         if not self._status.ui_url:
-            print(f"UI currently not available (status={self._status.state})")
+            print("UI currently not available (status={})".format(self._status.state))
         return self._status.ui_url
 
     @property
@@ -1615,7 +1460,7 @@
         return f"{project}@{uid}#{iteration}{tag}"
 
     @staticmethod
-    def parse_uri(uri: str) -> tuple[str, str, str, str]:
+    def parse_uri(uri: str) -> Tuple[str, str, str, str]:
         uri_pattern = (
             r"^(?P<project>.*)@(?P<uid>.*)\#(?P<iteration>.*?)(:(?P<tag>.*))?$"
         )
@@ -1836,7 +1681,7 @@
         self,
         name: str = None,
         path: str = None,
-        attributes: dict[str, object] = None,
+        attributes: Dict[str, object] = None,
         key_field: str = None,
         time_field: str = None,
         schedule: str = None,
@@ -1902,16 +1747,16 @@
         kind: str = None,
         name: str = "",
         path=None,
-        attributes: dict[str, str] = None,
+        attributes: Dict[str, str] = None,
         after_step=None,
         partitioned: bool = False,
         key_bucketing_number: Optional[int] = None,
-        partition_cols: Optional[list[str]] = None,
+        partition_cols: Optional[List[str]] = None,
         time_partitioning_granularity: Optional[str] = None,
         max_events: Optional[int] = None,
         flush_after_seconds: Optional[int] = None,
-        storage_options: dict[str, str] = None,
-        schema: dict[str, Any] = None,
+        storage_options: Dict[str, str] = None,
+        schema: Dict[str, Any] = None,
         credentials_prefix=None,
     ):
         self.name = name
@@ -1998,8 +1843,8 @@
         tag: str = None,
         uid: str = None,
         project: str = None,
-        labels: dict[str, str] = None,
-        annotations: dict[str, str] = None,
+        labels: Dict[str, str] = None,
+        annotations: Dict[str, str] = None,
         updated=None,
     ):
         self.name = name
