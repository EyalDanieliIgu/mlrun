# Copyright 2018 Iguazio
#
# Licensed under the Apache License, Version 2.0 (the "License");
# you may not use this file except in compliance with the License.
# You may obtain a copy of the License at
#
#   http://www.apache.org/licenses/LICENSE-2.0
#
# Unless required by applicable law or agreed to in writing, software
# distributed under the License is distributed on an "AS IS" BASIS,
# WITHOUT WARRANTIES OR CONDITIONS OF ANY KIND, either express or implied.
# See the License for the specific language governing permissions and
# limitations under the License.
import enum
import http
import tempfile
import time
import traceback
import warnings
from datetime import datetime
from os import path, remove
from typing import Dict, List, Optional, Union

import kfp
import requests
import semver

import mlrun
import mlrun.projects
from mlrun.api import schemas
from mlrun.errors import MLRunInvalidArgumentError

from ..api.schemas import ModelEndpoint
from ..artifacts import Artifact
from ..config import config
from ..feature_store import FeatureSet, FeatureVector
from ..lists import ArtifactList, RunList
from ..runtimes import BaseRuntime
from ..utils import datetime_to_iso, dict_to_json, logger, new_pipe_meta, version
from .base import RunDBError, RunDBInterface

_artifact_keys = [
    "format",
    "inline",
    "key",
    "src_path",
    "target_path",
    "viewer",
]


def bool2str(val):
    return "yes" if val else "no"


class HTTPRunDB(RunDBInterface):
    """Interface for accessing and manipulating the :py:mod:`mlrun` persistent store, maintaining the full state
    and catalog of objects that MLRun uses. The :py:class:`HTTPRunDB` class serves as a client-side proxy to the MLRun
    API service which maintains the actual data-store, accesses the server through REST APIs.

    The class provides functions for accessing and modifying the various objects that are used by MLRun in its
    operation. The functions provided follow some standard guidelines, which are:

    - Every object in MLRun exists in the context of a project (except projects themselves). When referencing an object
      through any API, a project name must be provided. The default for most APIs is for an empty project name, which
      will be replaced by the name of the default project (usually ``default``). Therefore, if performing an API to
      list functions, for example, and not providing a project name - the result will not be functions from all
      projects but rather from the ``default`` project.
    - Many objects can be assigned labels, and listed/queried by label. The label parameter for query APIs allows for
      listing objects that:

      - Have a specific label, by asking for ``label="<label_name>"``. In this case the actual value of the label
        doesn't matter and every object with that label will be returned
      - Have a label with a specific value. This is done by specifying ``label="<label_name>=<label_value>"``. In this
        case only objects whose label matches the value will be returned

    - Most objects have a ``create`` method as well as a ``store`` method. Create can only be called when such an
      does not exist yet, while store allows for either creating a new object or overwriting an existing object.
    - Some objects have a ``versioned`` option, in which case overwriting the same object with a different version of
      it does not delete the previous version, but rather creates a new version of the object and keeps both versions.
      Versioned objects usually have a ``uid`` property which is based on their content and allows to reference a
      specific version of an object (other than tagging objects, which also allows for easy referencing).
    - Many objects have both a ``store`` function and a ``patch`` function. These are used in the same way as the
      corresponding REST verbs - a ``store`` is passed a full object and will basically perform a PUT operation,
      replacing the full object (if it exists) while ``patch`` receives just a dictionary containing the differences to
      be applied to the object, and will merge those changes to the existing object. The ``patch``
      operation also has a strategy assigned to it which determines how the merge logic should behave.
      The strategy can be either ``replace`` or ``additive``. For further details on those strategies, refer
      to https://pypi.org/project/mergedeep/
    """

    kind = "http"

    def __init__(self, base_url, user="", password="", token=""):
        self.base_url = base_url
        self.user = user
        self.password = password
        self.token = token
        self.server_version = ""
        self.session = None
        self._wait_for_project_terminal_state_retry_interval = 3
        self._wait_for_background_task_terminal_state_retry_interval = 3
        self._wait_for_project_deletion_interval = 3
        self.client_version = version.Version().get()["version"]

    def __repr__(self):
        cls = self.__class__.__name__
        return f"{cls}({self.base_url!r})"

    @staticmethod
    def get_api_path_prefix(version: str = None) -> str:
        """
        :param version: API version to use, None (the default) will mean to use the default value from mlconf,
         for un-versioned api set an empty string.
        """
        if version is not None:
            return f"api/{version}" if version else "api"

        api_version_path = (
            f"api/{config.api_base_version}" if config.api_base_version else "api"
        )
        return api_version_path

    def get_base_api_url(self, path: str, version: str = None) -> str:
        path_prefix = self.get_api_path_prefix(version)
        url = f"{self.base_url}/{path_prefix}/{path}"
        return url

    def api_call(
        self,
        method,
        path,
        error=None,
        params=None,
        body=None,
        json=None,
        headers=None,
        timeout=45,
        version=None,
    ):
        """Perform a direct REST API call on the :py:mod:`mlrun` API server.

        Caution:
            For advanced usage - prefer using the various APIs exposed through this class, rather than
            directly invoking REST calls.

        :param method: REST method (POST, GET, PUT...)
        :param path: Path to endpoint executed, for example ``"projects"``
        :param error: Error to return if API invocation fails
        :param body: Payload to be passed in the call. If using JSON objects, prefer using the ``json`` param
        :param json: JSON payload to be passed in the call
        :param headers: REST headers, passed as a dictionary: ``{"<header-name>": "<header-value>"}``
        :param timeout: API call timeout
        :param version: API version to use, None (the default) will mean to use the default value from config,
         for un-versioned api set an empty string.

        :return: Python HTTP response object
        """
        url = self.get_base_api_url(path, version)
        kw = {
            key: value
            for key, value in (
                ("params", params),
                ("data", body),
                ("json", json),
                ("headers", headers),
            )
            if value is not None
        }

        if self.user:
            kw["auth"] = (self.user, self.password)
        elif self.token:
            # Iguazio auth doesn't support passing token through bearer, so use cookie instead
            if mlrun.platforms.iguazio.is_iguazio_session(self.token):
                session_cookie = f'j:{{"sid": "{self.token}"}}'
                cookies = {
                    "session": session_cookie,
                }
                kw["cookies"] = cookies
            else:
                if "Authorization" not in kw.setdefault("headers", {}):
                    kw["headers"].update({"Authorization": "Bearer " + self.token})

        if mlrun.api.schemas.HeaderNames.client_version not in kw.setdefault(
            "headers", {}
        ):
            kw["headers"].update(
                {mlrun.api.schemas.HeaderNames.client_version: self.client_version}
            )

        # requests no longer supports header values to be enum (https://github.com/psf/requests/pull/6154)
        # convert to strings. Do the same for params for niceness
        for dict_ in [headers, params]:
            if dict_ is not None:
                for key in dict_.keys():
                    if isinstance(dict_[key], enum.Enum):
                        dict_[key] = dict_[key].value

        if not self.session:
            self.session = mlrun.utils.HTTPSessionWithRetry(
                retry_on_exception=config.httpdb.retry_api_call_on_exception
                == mlrun.api.schemas.HTTPSessionRetryMode.enabled.value
            )
        try:
            response = self.session.request(
                method, url, timeout=timeout, verify=False, **kw
            )
        except requests.RequestException as exc:
            error = f"{str(exc)}: {error}" if error else str(exc)
            raise mlrun.errors.MLRunRuntimeError(error) from exc

        if not response.ok:
            if response.content:
                try:
                    data = response.json()
                    error_details = data.get("detail", {})
                    if not error_details:
                        logger.warning("Failed parsing error response body", data=data)
                except Exception:
                    error_details = ""
                if error_details:
                    error_details = f"details: {error_details}"
                    error = f"{error} {error_details}" if error else error_details
                    mlrun.errors.raise_for_status(response, error)

            mlrun.errors.raise_for_status(response, error)

        return response

    def _path_of(self, prefix, project, uid):
        project = project or config.default_project
        return f"{prefix}/{project}/{uid}"

    def connect(self, secrets=None):
        """Connect to the MLRun API server. Must be called prior to executing any other method.
        The code utilizes the URL for the API server from the configuration - ``mlconf.dbpath``.

        For example::

            mlconf.dbpath = mlconf.dbpath or 'http://mlrun-api:8080'
            db = get_run_db().connect()
        """
        # hack to allow unit tests to instantiate HTTPRunDB without a real server behind
        if "mock-server" in self.base_url:
            return
        resp = self.api_call("GET", "client-spec", timeout=5)
        try:
            server_cfg = resp.json()
            self.server_version = server_cfg["version"]
            self._validate_version_compatibility(self.server_version, config.version)
            config.namespace = config.namespace or server_cfg.get("namespace")
            if (
                "namespace" in server_cfg
                and server_cfg["namespace"] != config.namespace
            ):
                logger.warning(
                    f"warning!, server ({server_cfg['namespace']}) and client ({config.namespace})"
                    " namespace don't match"
                )
            if config.ce.mode and config.ce.mode != server_cfg.get("ce_mode", ""):
                logger.warning(
                    f"warning!, server ({server_cfg['ce_mode']}) and client ({config.ce.mode})"
                    " CE mode don't match"
                )
            config.ce.mode = server_cfg.get("ce_mode") or config.ce.mode

            # get defaults from remote server
            config.remote_host = config.remote_host or server_cfg.get("remote_host")
            config.mpijob_crd_version = config.mpijob_crd_version or server_cfg.get(
                "mpijob_crd_version"
            )
            config.ui.url = config.resolve_ui_url() or server_cfg.get("ui_url")
            config.artifact_path = config.artifact_path or server_cfg.get(
                "artifact_path"
            )
            config.spark_app_image = config.spark_app_image or server_cfg.get(
                "spark_app_image"
            )
            config.spark_app_image_tag = config.spark_app_image_tag or server_cfg.get(
                "spark_app_image_tag"
            )
            config.spark_history_server_path = (
                config.spark_history_server_path
                or server_cfg.get("spark_history_server_path")
            )
            config.httpdb.builder.docker_registry = (
                config.httpdb.builder.docker_registry
                or server_cfg.get("docker_registry")
            )
            config.httpdb.api_url = config.httpdb.api_url or server_cfg.get("api_url")
            config.nuclio_version = config.nuclio_version or server_cfg.get(
                "nuclio_version"
            )
            config.default_function_priority_class_name = (
                config.default_function_priority_class_name
                or server_cfg.get("default_function_priority_class_name")
            )
            config.valid_function_priority_class_names = (
                config.valid_function_priority_class_names
                or server_cfg.get("valid_function_priority_class_names")
            )
            config.artifacts.calculate_hash = (
                config.artifacts.calculate_hash
                if config.artifacts.calculate_hash is not None
                else server_cfg.get("calculate_artifact_hash")
            )
            config.artifacts.generate_target_path_from_artifact_hash = (
                config.artifacts.generate_target_path_from_artifact_hash
                if config.artifacts.generate_target_path_from_artifact_hash is not None
                else server_cfg.get("generate_artifact_target_path_from_artifact_hash")
            )

            config.redis.url = config.redis.url or server_cfg.get("redis_url")
            # allow client to set the default partial WA for lack of support of per-target auxiliary options
            config.redis.type = config.redis.type or server_cfg.get("redis_type")

            # These have a default value, therefore local config will always have a value, prioritize the
            # API value first
            config.ui.projects_prefix = (
                server_cfg.get("ui_projects_prefix") or config.ui.projects_prefix
            )
            config.kfp_image = server_cfg.get("kfp_image") or config.kfp_image
            config.dask_kfp_image = (
                server_cfg.get("dask_kfp_image") or config.dask_kfp_image
            )
            config.scrape_metrics = (
                server_cfg.get("scrape_metrics")
                if server_cfg.get("scrape_metrics") is not None
                else config.scrape_metrics
            )
            config.hub_url = server_cfg.get("hub_url") or config.hub_url
            config.default_function_node_selector = (
                server_cfg.get("default_function_node_selector")
                or config.default_function_node_selector
            )
            config.igz_version = server_cfg.get("igz_version") or config.igz_version
            config.storage.auto_mount_type = (
                server_cfg.get("auto_mount_type") or config.storage.auto_mount_type
            )
            config.storage.auto_mount_params = (
                server_cfg.get("auto_mount_params") or config.storage.auto_mount_params
            )
            config.spark_operator_version = (
                server_cfg.get("spark_operator_version")
                or config.spark_operator_version
            )
            config.default_tensorboard_logs_path = (
                server_cfg.get("default_tensorboard_logs_path")
                or config.default_tensorboard_logs_path
            )
            config.default_function_pod_resources = (
                server_cfg.get("default_function_pod_resources")
                or config.default_function_pod_resources
            )
            config.function_defaults.preemption_mode = (
                server_cfg.get("default_preemption_mode")
                or config.function_defaults.preemption_mode
            )
            config.preemptible_nodes.node_selector = (
                server_cfg.get("preemptible_nodes_node_selector")
                or config.preemptible_nodes.node_selector
            )
            config.preemptible_nodes.tolerations = (
                server_cfg.get("preemptible_nodes_tolerations")
                or config.preemptible_nodes.tolerations
            )
            config.force_run_local = (
                server_cfg.get("force_run_local") or config.force_run_local
            )
            config.function = server_cfg.get("function") or config.function
            config.httpdb.logs = server_cfg.get("logs") or config.httpdb.logs

        except Exception as exc:
            logger.warning(
                "Failed syncing config from server",
                exc=str(exc),
                traceback=traceback.format_exc(),
            )
        return self

    def store_log(self, uid, project="", body=None, append=False):
        """Save a log persistently.

        :param uid: Log unique ID
        :param project: Project name for which this log belongs
        :param body: The actual log to store
        :param append: Whether to append the log provided in ``body`` to an existing log with the same ``uid`` or to
            create a new log. If set to ``False``, an existing log with same ``uid`` will be overwritten
        """

        if not body:
            return

        path = self._path_of("log", project, uid)
        params = {"append": bool2str(append)}
        error = f"store log {project}/{uid}"
        self.api_call("POST", path, error, params, body)

    def get_log(self, uid, project="", offset=0, size=-1):
        """Retrieve a log.

        :param uid: Log unique ID
        :param project: Project name for which the log belongs
        :param offset: Retrieve partial log, get up to ``size`` bytes starting at offset ``offset``
            from beginning of log
        :param size: See ``offset``. If set to ``-1`` (the default) will retrieve all data to end of log.
        :returns: The following objects:

            - state - The state of the runtime object which generates this log, if it exists. In case no known state
              exists, this will be ``unknown``.
            - content - The actual log content.
        """

        params = {"offset": offset, "size": size}
        path = self._path_of("log", project, uid)
        error = f"get log {project}/{uid}"
        resp = self.api_call("GET", path, error, params=params)
        if resp.headers:
            state = resp.headers.get("x-mlrun-run-state", "")
            return state.lower(), resp.content

        return "unknown", resp.content

    def watch_log(self, uid, project="", watch=True, offset=0):
        """Retrieve logs of a running process, and watch the progress of the execution until it completes. This
        method will print out the logs and continue to periodically poll for, and print, new logs as long as the
        state of the runtime which generates this log is either ``pending`` or ``running``.

        :param uid: The uid of the log object to watch.
        :param project: Project that the log belongs to.
        :param watch: If set to ``True`` will continue tracking the log as described above. Otherwise this function
            is practically equivalent to the :py:func:`~get_log` function.
        :param offset: Minimal offset in the log to watch.
        :returns: The final state of the log being watched.
        """

        state, text = self.get_log(uid, project, offset=offset)
        if text:
            print(text.decode())
        if watch:
            nil_resp = 0
            while state in ["pending", "running"]:
                offset += len(text)
                # if we get 3 nil responses in a row, increase the sleep time to 10 seconds
                # TODO: refactor this to use a conditional backoff mechanism
                if nil_resp < 3:
                    time.sleep(int(mlrun.mlconf.httpdb.logs.pull_logs_default_interval))
                else:
                    time.sleep(
                        int(
                            mlrun.mlconf.httpdb.logs.pull_logs_backoff_no_logs_default_interval
                        )
                    )
                state, text = self.get_log(uid, project, offset=offset)
                if text:
                    nil_resp = 0
                    print(text.decode(), end="")
                else:
                    nil_resp += 1
        else:
            offset += len(text)

        return state, offset

    def store_run(self, struct, uid, project="", iter=0):
        """Store run details in the DB. This method is usually called from within other :py:mod:`mlrun` flows
        and not called directly by the user."""

        path = self._path_of("run", project, uid)
        params = {"iter": iter}
        error = f"store run {project}/{uid}"
        body = _as_json(struct)
        self.api_call("POST", path, error, params=params, body=body)

    def update_run(self, updates: dict, uid, project="", iter=0):
        """Update the details of a stored run in the DB."""

        path = self._path_of("run", project, uid)
        params = {"iter": iter}
        error = f"update run {project}/{uid}"
        body = _as_json(updates)
        self.api_call("PATCH", path, error, params=params, body=body)

    def abort_run(self, uid, project="", iter=0):
        """
        Abort a running run - will remove the run's runtime resources and mark its state as aborted
        """
        self.update_run(
            {"status.state": mlrun.runtimes.constants.RunStates.aborted},
            uid,
            project,
            iter,
        )

    def read_run(self, uid, project="", iter=0):
        """Read the details of a stored run from the DB.

        :param uid: The run's unique ID.
        :param project: Project name.
        :param iter: Iteration within a specific execution.
        """

        path = self._path_of("run", project, uid)
        params = {"iter": iter}
        error = f"get run {project}/{uid}"
        resp = self.api_call("GET", path, error, params=params)
        return resp.json()["data"]

    def del_run(self, uid, project="", iter=0):
        """Delete details of a specific run from DB.

        :param uid: Unique ID for the specific run to delete.
        :param project: Project that the run belongs to.
        :param iter: Iteration within a specific task.
        """

        path = self._path_of("run", project, uid)
        params = {"iter": iter}
        error = f"del run {project}/{uid}"
        self.api_call("DELETE", path, error, params=params)

    def list_runs(
        self,
        name=None,
        uid=None,
        project=None,
        labels=None,
        state=None,
        sort=True,
        last=0,
        iter=False,
        start_time_from: datetime = None,
        start_time_to: datetime = None,
        last_update_time_from: datetime = None,
        last_update_time_to: datetime = None,
        partition_by: Union[schemas.RunPartitionByField, str] = None,
        rows_per_partition: int = 1,
        partition_sort_by: Union[schemas.SortField, str] = None,
        partition_order: Union[schemas.OrderType, str] = schemas.OrderType.desc,
        max_partitions: int = 0,
    ) -> RunList:
        """Retrieve a list of runs, filtered by various options.
        Example::

            runs = db.list_runs(name='download', project='iris', labels='owner=admin')
            # If running in Jupyter, can use the .show() function to display the results
            db.list_runs(name='', project=project_name).show()


        :param name: Name of the run to retrieve.
        :param uid: Unique ID of the run.
        :param project: Project that the runs belongs to.
        :param labels: List runs that have a specific label assigned. Currently only a single label filter can be
            applied, otherwise result will be empty.
        :param state: List only runs whose state is specified.
        :param sort: Whether to sort the result according to their start time. Otherwise, results will be
            returned by their internal order in the DB (order will not be guaranteed).
        :param last: Deprecated - currently not used.
        :param iter: If ``True`` return runs from all iterations. Otherwise, return only runs whose ``iter`` is 0.
        :param start_time_from: Filter by run start time in ``[start_time_from, start_time_to]``.
        :param start_time_to: Filter by run start time in ``[start_time_from, start_time_to]``.
        :param last_update_time_from: Filter by run last update time in ``(last_update_time_from,
            last_update_time_to)``.
        :param last_update_time_to: Filter by run last update time in ``(last_update_time_from, last_update_time_to)``.
        :param partition_by: Field to group results by. Only allowed value is `name`. When `partition_by` is specified,
            the `partition_sort_by` parameter must be provided as well.
        :param rows_per_partition: How many top rows (per sorting defined by `partition_sort_by` and `partition_order`)
            to return per group. Default value is 1.
        :param partition_sort_by: What field to sort the results by, within each partition defined by `partition_by`.
            Currently the only allowed values are `created` and `updated`.
        :param partition_order: Order of sorting within partitions - `asc` or `desc`. Default is `desc`.
        :param max_partitions: Maximal number of partitions to include in the result. Default is `0` which means no
            limit.
        """

        project = project or config.default_project
        params = {
            "name": name,
            "uid": uid,
            "project": project,
            "label": labels or [],
            "state": state,
            "sort": bool2str(sort),
            "iter": bool2str(iter),
            "start_time_from": datetime_to_iso(start_time_from),
            "start_time_to": datetime_to_iso(start_time_to),
            "last_update_time_from": datetime_to_iso(last_update_time_from),
            "last_update_time_to": datetime_to_iso(last_update_time_to),
        }

        if partition_by:
            params.update(
                self._generate_partition_by_params(
                    schemas.RunPartitionByField,
                    partition_by,
                    rows_per_partition,
                    partition_sort_by,
                    partition_order,
                    max_partitions,
                )
            )
        error = "list runs"
        resp = self.api_call("GET", "runs", error, params=params)
        return RunList(resp.json()["runs"])

    def del_runs(self, name=None, project=None, labels=None, state=None, days_ago=0):
        """Delete a group of runs identified by the parameters of the function.

        Example::

            db.del_runs(state='completed')

        :param name: Name of the task which the runs belong to.
        :param project: Project to which the runs belong.
        :param labels: Filter runs that are labeled using these specific label values.
        :param state: Filter only runs which are in this state.
        :param days_ago: Filter runs whose start time is newer than this parameter.
        """

        project = project or config.default_project
        params = {
            "name": name,
            "project": project,
            "label": labels or [],
            "state": state,
            "days_ago": str(days_ago),
        }
        error = "del runs"
        self.api_call("DELETE", "runs", error, params=params)

    def store_artifact(self, key, artifact, uid, iter=None, tag=None, project=""):
        """Store an artifact in the DB.

        :param key: Identifying key of the artifact.
        :param artifact: The actual artifact to store.
        :param uid: A unique ID for this specific version of the artifact.
        :param iter: The task iteration which generated this artifact. If ``iter`` is not ``None`` the iteration will
            be added to the key provided to generate a unique key for the artifact of the specific iteration.
        :param tag: Tag of the artifact.
        :param project: Project that the artifact belongs to.
        """

        endpoint_path = f"projects/{project}/artifacts/{uid}/{key}"
        params = {
            "tag": tag,
        }
        if iter:
            params["iter"] = str(iter)

        error = f"store artifact {project}/{uid}/{key}"

        body = _as_json(artifact)
        self.api_call("POST", endpoint_path, error, params=params, body=body)

    def read_artifact(self, key, tag=None, iter=None, project=""):
        """Read an artifact, identified by its key, tag and iteration."""

        project = project or config.default_project
        tag = tag or "latest"
        endpoint_path = f"projects/{project}/artifacts/{key}?tag={tag}"
        error = f"read artifact {project}/{key}"
        # explicitly set artifacts format to 'full' since old servers may default to 'legacy'
        params = {"format": schemas.ArtifactsFormat.full.value}
        if iter:
            params["iter"] = str(iter)
        resp = self.api_call("GET", endpoint_path, error, params=params)
        return resp.json()["data"]

    def del_artifact(self, key, tag=None, project=""):
        """Delete an artifact."""

        endpoint_path = f"projects/{project}/artifacts/{key}"
        params = {
            "key": key,
            "tag": tag,
        }
        error = f"del artifact {project}/{key}"
        self.api_call("DELETE", endpoint_path, error, params=params)

    def list_artifacts(
        self,
        name=None,
        project=None,
        tag=None,
        labels=None,
        since=None,
        until=None,
        iter: int = None,
        best_iteration: bool = False,
        kind: str = None,
        category: Union[str, schemas.ArtifactCategories] = None,
    ) -> ArtifactList:
        """List artifacts filtered by various parameters.

        Examples::

            # Show latest version of all artifacts in project
            latest_artifacts = db.list_artifacts('', tag='latest', project='iris')
            # check different artifact versions for a specific artifact
            result_versions = db.list_artifacts('results', tag='*', project='iris')

        :param name: Name of artifacts to retrieve. Name is used as a like query, and is not case-sensitive. This means
            that querying for ``name`` may return artifacts named ``my_Name_1`` or ``surname``.
        :param project: Project name.
        :param tag: Return artifacts assigned this tag.
        :param labels: Return artifacts that have these labels.
        :param since: Not in use in :py:class:`HTTPRunDB`.
        :param until: Not in use in :py:class:`HTTPRunDB`.
        :param iter: Return artifacts from a specific iteration (where ``iter=0`` means the root iteration). If
            ``None`` (default) return artifacts from all iterations.
        :param best_iteration: Returns the artifact which belongs to the best iteration of a given run, in the case of
            artifacts generated from a hyper-param run. If only a single iteration exists, will return the artifact
            from that iteration. If using ``best_iter``, the ``iter`` parameter must not be used.
        :param kind: Return artifacts of the requested kind.
        :param category: Return artifacts of the requested category.
        """

        project = project or config.default_project

        params = {
            "name": name,
            "tag": tag,
            "label": labels or [],
            "iter": iter,
            "best-iteration": best_iteration,
            "kind": kind,
            "category": category,
            "format": schemas.ArtifactsFormat.full.value,
        }
        error = "list artifacts"
        endpoint_path = f"projects/{project}/artifacts"
        resp = self.api_call("GET", endpoint_path, error, params=params)
        values = ArtifactList(resp.json()["artifacts"])
        values.tag = tag
        return values

    def del_artifacts(self, name=None, project=None, tag=None, labels=None, days_ago=0):
        """Delete artifacts referenced by the parameters.

        :param name: Name of artifacts to delete. Note that this is a like query, and is case-insensitive. See
            :py:func:`~list_artifacts` for more details.
        :param project: Project that artifacts belong to.
        :param tag: Choose artifacts who are assigned this tag.
        :param labels: Choose artifacts which are labeled.
        :param days_ago: This parameter is deprecated and not used.
        """
        project = project or config.default_project
        params = {
            "name": name,
            "tag": tag,
            "label": labels or [],
            "days_ago": str(days_ago),
        }
        error = "del artifacts"
        endpoint_path = f"projects/{project}/artifacts"
        self.api_call("DELETE", endpoint_path, error, params=params)

    def list_artifact_tags(
        self,
        project=None,
        category: Union[str, schemas.ArtifactCategories] = None,
    ) -> List[str]:
        """Return a list of all the tags assigned to artifacts in the scope of the given project."""

        project = project or config.default_project
        error_message = f"Failed listing artifact tags. project={project}"
        params = {"category": category} if category else {}

        response = self.api_call(
            "GET", f"projects/{project}/artifact-tags", error_message, params=params
        )
        return response.json()["tags"]

    def store_function(self, function, name, project="", tag=None, versioned=False):
        """Store a function object. Function is identified by its name and tag, and can be versioned."""

        params = {"tag": tag, "versioned": versioned}
        project = project or config.default_project
        path = self._path_of("func", project, name)

        error = f"store function {project}/{name}"
        resp = self.api_call(
            "POST", path, error, params=params, body=dict_to_json(function)
        )

        # hash key optional to be backwards compatible to API v<0.4.10 in which it wasn't in the response
        return resp.json().get("hash_key")

    def get_function(self, name, project="", tag=None, hash_key=""):
        """Retrieve details of a specific function, identified by its name and potentially a tag or function hash."""

        params = {"tag": tag, "hash_key": hash_key}
        project = project or config.default_project
        path = self._path_of("func", project, name)
        error = f"get function {project}/{name}"
        resp = self.api_call("GET", path, error, params=params)
        return resp.json()["func"]

    def delete_function(self, name: str, project: str = ""):
        """Delete a function belonging to a specific project."""

        project = project or config.default_project
        path = f"projects/{project}/functions/{name}"
        error_message = f"Failed deleting function {project}/{name}"
        self.api_call("DELETE", path, error_message)

    def list_functions(self, name=None, project=None, tag=None, labels=None):
        """Retrieve a list of functions, filtered by specific criteria.

        :param name: Return only functions with a specific name.
        :param project: Return functions belonging to this project. If not specified, the default project is used.
        :param tag: Return function versions with specific tags.
        :param labels: Return functions that have specific labels assigned to them.
        :returns: List of function objects (as dictionary).
        """

        params = {
            "project": project or config.default_project,
            "name": name,
            "tag": tag,
            "label": labels or [],
        }
        error = "list functions"
        resp = self.api_call("GET", "funcs", error, params=params)
        return resp.json()["funcs"]

    def list_runtime_resources(
        self,
        project: Optional[str] = None,
        label_selector: Optional[str] = None,
        kind: Optional[str] = None,
        object_id: Optional[str] = None,
        group_by: Optional[mlrun.api.schemas.ListRuntimeResourcesGroupByField] = None,
    ) -> Union[
        mlrun.api.schemas.RuntimeResourcesOutput,
        mlrun.api.schemas.GroupedByJobRuntimeResourcesOutput,
        mlrun.api.schemas.GroupedByProjectRuntimeResourcesOutput,
    ]:
        """List current runtime resources, which are usually (but not limited to) Kubernetes pods or CRDs.
        Function applies for runs of type `['dask', 'job', 'spark', 'remote-spark', 'mpijob']`, and will return per
        runtime kind a list of the runtime resources (which may have already completed their execution).

        :param project: Get only runtime resources of a specific project, by default None, which will return only the
            projects you're authorized to see.
        :param label_selector: A label filter that will be passed to Kubernetes for filtering the results according
            to their labels.
        :param kind: The kind of runtime to query. May be one of `['dask', 'job', 'spark', 'remote-spark', 'mpijob']`
        :param object_id: The identifier of the mlrun object to query its runtime resources. for most function runtimes,
            runtime resources are per Run, for which the identifier is the Run's UID. For dask runtime, the runtime
            resources are per Function, for which the identifier is the Function's name.
        :param group_by: Object to group results by. Allowed values are `job` and `project`.
        """
        params = {
            "label_selector": label_selector,
            "group-by": group_by,
            "kind": kind,
            "object-id": object_id,
        }
        project_path = project if project else "*"
        error = "Failed listing runtime resources"
        response = self.api_call(
            "GET", f"projects/{project_path}/runtime-resources", error, params=params
        )
        if group_by is None:
            structured_list = [
                mlrun.api.schemas.KindRuntimeResources(**kind_runtime_resources)
                for kind_runtime_resources in response.json()
            ]
            return structured_list
        elif group_by == mlrun.api.schemas.ListRuntimeResourcesGroupByField.job:
            structured_dict = {}
            for project, job_runtime_resources_map in response.json().items():
                for job_id, runtime_resources in job_runtime_resources_map.items():
                    structured_dict.setdefault(project, {})[
                        job_id
                    ] = mlrun.api.schemas.RuntimeResources(**runtime_resources)
            return structured_dict
        elif group_by == mlrun.api.schemas.ListRuntimeResourcesGroupByField.project:
            structured_dict = {}
            for project, kind_runtime_resources_map in response.json().items():
                for kind, runtime_resources in kind_runtime_resources_map.items():
                    structured_dict.setdefault(project, {})[
                        kind
                    ] = mlrun.api.schemas.RuntimeResources(**runtime_resources)
            return structured_dict
        else:
            raise NotImplementedError(
                f"Provided group by field is not supported. group_by={group_by}"
            )

    def list_runtimes(self, label_selector: str = None) -> List:
        """Deprecated use :py:func:`~list_runtime_resources` instead"""
        warnings.warn(
            "This method is deprecated, use list_runtime_resources instead"
            "This will be removed in 0.9.0",
            # TODO: Remove in 0.9.0
            DeprecationWarning,
        )
        params = {"label_selector": label_selector}
        error = "list runtimes"
        resp = self.api_call("GET", "runtimes", error, params=params)
        return resp.json()

    def get_runtime(self, kind: str, label_selector: str = None) -> Dict:
        """Deprecated use :py:func:`~list_runtime_resources` (with kind filter) instead"""
        warnings.warn(
            "This method is deprecated, use list_runtime_resources (with kind filter) instead"
            "This will be removed in 0.9.0",
            # TODO: Remove in 0.9.0
            DeprecationWarning,
        )
        params = {"label_selector": label_selector}
        path = f"runtimes/{kind}"
        error = f"get runtime {kind}"
        resp = self.api_call("GET", path, error, params=params)
        return resp.json()

    def delete_runtime_resources(
        self,
        project: Optional[str] = None,
        label_selector: Optional[str] = None,
        kind: Optional[str] = None,
        object_id: Optional[str] = None,
        force: bool = False,
        grace_period: int = None,
    ) -> mlrun.api.schemas.GroupedByProjectRuntimeResourcesOutput:
        """Delete all runtime resources which are in terminal state.

        :param project: Delete only runtime resources of a specific project, by default None, which will delete only
            from the projects you're authorized to delete from.
        :param label_selector: Delete only runtime resources matching the label selector.
        :param kind: The kind of runtime to delete. May be one of `['dask', 'job', 'spark', 'remote-spark', 'mpijob']`
        :param object_id: The identifier of the mlrun object to delete its runtime resources. for most function
            runtimes, runtime resources are per Run, for which the identifier is the Run's UID. For dask runtime, the
            runtime resources are per Function, for which the identifier is the Function's name.
        :param force: Force deletion - delete the runtime resource even if it's not in terminal state or if the grace
            period didn't pass.
        :param grace_period: Grace period given to the runtime resource before they are actually removed, counted from
            the moment they moved to terminal state.

        :returns: :py:class:`~mlrun.api.schemas.GroupedByProjectRuntimeResourcesOutput` listing the runtime resources
            that were removed.
        """
        if grace_period is None:
            grace_period = config.runtime_resources_deletion_grace_period

        params = {
            "label-selector": label_selector,
            "kind": kind,
            "object-id": object_id,
            "force": force,
            "grace-period": grace_period,
        }
        error = "Failed deleting runtime resources"
        project_path = project if project else "*"
        response = self.api_call(
            "DELETE",
            f"projects/{project_path}/runtime-resources",
            error,
            params=params,
        )
        structured_dict = {}
        for project, kind_runtime_resources_map in response.json().items():
            for kind, runtime_resources in kind_runtime_resources_map.items():
                structured_dict.setdefault(project, {})[
                    kind
                ] = mlrun.api.schemas.RuntimeResources(**runtime_resources)
        return structured_dict

    def delete_runtimes(
        self,
        label_selector: str = None,
        force: bool = False,
        grace_period: int = None,
    ):
        """Deprecated use :py:func:`~delete_runtime_resources` instead"""
        warnings.warn(
            "This method is deprecated, use delete_runtime_resources instead"
            "This will be removed in 0.9.0",
            # TODO: Remove in 0.9.0
            DeprecationWarning,
        )
        if grace_period is None:
            grace_period = config.runtime_resources_deletion_grace_period
        params = {
            "label_selector": label_selector,
            "force": force,
            "grace_period": grace_period,
        }
        error = "delete runtimes"
        self.api_call("DELETE", "runtimes", error, params=params)

    def delete_runtime(
        self,
        kind: str,
        label_selector: str = None,
        force: bool = False,
        grace_period: int = None,
    ):
        """Deprecated use :py:func:`~delete_runtime_resources` (with kind filter) instead"""
        warnings.warn(
            "This method is deprecated, use delete_runtime_resources (with kind filter) instead"
            "This will be removed in 0.9.0",
            # TODO: Remove in 0.9.0
            DeprecationWarning,
        )

        if grace_period is None:
            grace_period = config.runtime_resources_deletion_grace_period

        params = {
            "label_selector": label_selector,
            "force": force,
            "grace_period": grace_period,
        }
        path = f"runtimes/{kind}"
        error = f"delete runtime {kind}"
        self.api_call("DELETE", path, error, params=params)

    def delete_runtime_object(
        self,
        kind: str,
        object_id: str,
        label_selector: str = None,
        force: bool = False,
        grace_period: int = None,
    ):
        """Deprecated use :py:func:`~delete_runtime_resources` (with kind and object_id filter) instead"""
        warnings.warn(
            "This method is deprecated, use delete_runtime_resources (with kind and object_id filter) instead"
            "This will be removed in 0.9.0",
            # TODO: Remove in 0.9.0
            DeprecationWarning,
        )

        if grace_period is None:
            grace_period = config.runtime_resources_deletion_grace_period
        params = {
            "label_selector": label_selector,
            "force": force,
            "grace_period": grace_period,
        }
        path = f"runtimes/{kind}/{object_id}"
        error = f"delete runtime object {kind} {object_id}"
        self.api_call("DELETE", path, error, params=params)

    def create_schedule(self, project: str, schedule: schemas.ScheduleInput):
        """Create a new schedule on the given project. The details on the actual object to schedule as well as the
        schedule itself are within the schedule object provided.
        The :py:class:`~ScheduleCronTrigger` follows the guidelines in
        https://apscheduler.readthedocs.io/en/v3.6.3/modules/triggers/cron.html.
        It also supports a :py:func:`~ScheduleCronTrigger.from_crontab` function that accepts a
        crontab-formatted string (see https://en.wikipedia.org/wiki/Cron for more information on the format).

        Example::

            from mlrun.api import schemas

            # Execute the get_data_func function every Tuesday at 15:30
            schedule = schemas.ScheduleInput(
                name="run_func_on_tuesdays",
                kind="job",
                scheduled_object=get_data_func,
                cron_trigger=schemas.ScheduleCronTrigger(day_of_week='tue', hour=15, minute=30),
            )
            db.create_schedule(project_name, schedule)
        """

        project = project or config.default_project
        path = f"projects/{project}/schedules"

        error_message = f"Failed creating schedule {project}/{schedule.name}"
        self.api_call("POST", path, error_message, body=dict_to_json(schedule.dict()))

    def update_schedule(
        self, project: str, name: str, schedule: schemas.ScheduleUpdate
    ):
        """Update an existing schedule, replace it with the details contained in the schedule object."""

        project = project or config.default_project
        path = f"projects/{project}/schedules/{name}"

        error_message = f"Failed updating schedule {project}/{name}"
        self.api_call("PUT", path, error_message, body=dict_to_json(schedule.dict()))

    def get_schedule(
        self, project: str, name: str, include_last_run: bool = False
    ) -> schemas.ScheduleOutput:
        """Retrieve details of the schedule in question. Besides returning the details of the schedule object itself,
        this function also returns the next scheduled run for this specific schedule, as well as potentially the
        results of the last run executed through this schedule.

        :param project: Project name.
        :param name: Name of the schedule object to query.
        :param include_last_run: Whether to include the results of the schedule's last run in the response.
        """

        project = project or config.default_project
        path = f"projects/{project}/schedules/{name}"
        error_message = f"Failed getting schedule for {project}/{name}"
        resp = self.api_call(
            "GET", path, error_message, params={"include_last_run": include_last_run}
        )
        return schemas.ScheduleOutput(**resp.json())

    def list_schedules(
        self,
        project: str,
        name: str = None,
        kind: schemas.ScheduleKinds = None,
        include_last_run: bool = False,
    ) -> schemas.SchedulesOutput:
        """Retrieve list of schedules of specific name or kind.

        :param project: Project name.
        :param name: Name of schedule to retrieve. Can be omitted to list all schedules.
        :param kind: Kind of schedule objects to retrieve, can be either ``job`` or ``pipeline``.
        :param include_last_run: Whether to return for each schedule returned also the results of the last run of
            that schedule.
        """

        project = project or config.default_project
        params = {"kind": kind, "name": name, "include_last_run": include_last_run}
        path = f"projects/{project}/schedules"
        error_message = f"Failed listing schedules for {project} ? {kind} {name}"
        resp = self.api_call("GET", path, error_message, params=params)
        return schemas.SchedulesOutput(**resp.json())

    def delete_schedule(self, project: str, name: str):
        """Delete a specific schedule by name."""

        project = project or config.default_project
        path = f"projects/{project}/schedules/{name}"
        error_message = f"Failed deleting schedule {project}/{name}"
        self.api_call("DELETE", path, error_message)

    def invoke_schedule(self, project: str, name: str):
        """Execute the object referenced by the schedule immediately."""

        project = project or config.default_project
        path = f"projects/{project}/schedules/{name}/invoke"
        error_message = f"Failed invoking schedule {project}/{name}"
        self.api_call("POST", path, error_message)

    def remote_builder(
        self,
        func,
        with_mlrun,
        mlrun_version_specifier=None,
        skip_deployed=False,
        builder_env=None,
    ):
        """Build the pod image for a function, for execution on a remote cluster. This is executed by the MLRun
        API server, and creates a Docker image out of the function provided and any specific build
        instructions provided within. This is a pre-requisite for remotely executing a function, unless using
        a pre-deployed image.

        :param func: Function to build.
        :param with_mlrun: Whether to add MLRun package to the built package. This is not required if using a base
            image that already has MLRun in it.
        :param mlrun_version_specifier: Version of MLRun to include in the built image.
        :param skip_deployed: Skip the build if we already have an image for the function.
        :param builder_env:   Kaniko builder pod env vars dict (for config/credentials)
        """

        try:
            req = {
                "function": func.to_dict(),
                "with_mlrun": bool2str(with_mlrun),
                "skip_deployed": skip_deployed,
            }
            if mlrun_version_specifier:
                req["mlrun_version_specifier"] = mlrun_version_specifier
            if builder_env:
                req["builder_env"] = builder_env
            resp = self.api_call("POST", "build/function", json=req)
        except OSError as err:
            logger.error(f"error submitting build task: {err}")
            raise OSError(f"error: cannot submit build, {err}")

        if not resp.ok:
            logger.error(f"bad resp!!\n{resp.text}")
            raise ValueError("bad function run response")

        return resp.json()

    def get_builder_status(
        self,
        func: BaseRuntime,
        offset=0,
        logs=True,
        last_log_timestamp=0,
        verbose=False,
    ):
        """Retrieve the status of a build operation currently in progress.

        :param func: Function object that is being built.
        :param offset: Offset into the build logs to retrieve logs from.
        :param logs: Should build logs be retrieved.
        :param last_log_timestamp: Last timestamp of logs that were already retrieved. Function will return only logs
            later than this parameter.
        :param verbose: Add verbose logs into the output.
        :returns: The following parameters:

            - Text of builder logs.
            - Timestamp of last log retrieved, to be used in subsequent calls to this function.

            The function also updates internal members of the ``func`` object to reflect build process info.
        """

        try:
            params = {
                "name": func.metadata.name,
                "project": func.metadata.project,
                "tag": func.metadata.tag,
                "logs": bool2str(logs),
                "offset": str(offset),
                "last_log_timestamp": str(last_log_timestamp),
                "verbose": bool2str(verbose),
            }
            resp = self.api_call("GET", "build/status", params=params)
        except OSError as err:
            logger.error(f"error getting build status: {err}")
            raise OSError(f"error: cannot get build status, {err}")

        if not resp.ok:
            logger.warning(f"failed resp, {resp.text}")
            raise RunDBError("bad function build response")

        if resp.headers:
            func.status.state = resp.headers.get("x-mlrun-function-status", "")
            last_log_timestamp = float(
                resp.headers.get("x-mlrun-last-timestamp", "0.0")
            )
            if func.kind in mlrun.runtimes.RuntimeKinds.nuclio_runtimes():
                func.status.address = resp.headers.get("x-mlrun-address", "")
                func.status.nuclio_name = resp.headers.get("x-mlrun-name", "")
                func.status.internal_invocation_urls = resp.headers.get(
                    "x-mlrun-internal-invocation-urls", ""
                ).split(",")
                func.status.external_invocation_urls = resp.headers.get(
                    "x-mlrun-external-invocation-urls", ""
                ).split(",")
            else:
                func.status.build_pod = resp.headers.get("builder_pod", "")
                func.spec.image = resp.headers.get("function_image", "")

        text = ""
        if resp.content:
            text = resp.content.decode()
        return text, last_log_timestamp

    def remote_start(self, func_url) -> schemas.BackgroundTask:
        """Execute a function remotely, Used for ``dask`` functions.

        :param func_url: URL to the function to be executed.
        :returns: A BackgroundTask object, with details on execution process and its status.
        """

        try:
            req = {"functionUrl": func_url}
            resp = self.api_call(
                "POST",
                "start/function",
                json=req,
                timeout=int(config.submit_timeout) or 60,
            )
        except OSError as err:
            logger.error(f"error starting function: {err}")
            raise OSError(f"error: cannot start function, {err}")

        if not resp.ok:
            logger.error(f"bad resp!!\n{resp.text}")
            raise ValueError("bad function start response")

        return schemas.BackgroundTask(**resp.json())

    def get_project_background_task(
        self,
        project: str,
        name: str,
    ) -> schemas.BackgroundTask:
        """Retrieve updated information on a project background task being executed."""

        project = project or config.default_project
        path = f"projects/{project}/background-tasks/{name}"
        error_message = (
            f"Failed getting project background task. project={project}, name={name}"
        )
        response = self.api_call("GET", path, error_message)
        return schemas.BackgroundTask(**response.json())

    def get_background_task(self, name: str) -> schemas.BackgroundTask:
        """Retrieve updated information on a background task being executed."""

        path = f"background-tasks/{name}"
        error_message = f"Failed getting background task. name={name}"
        response = self.api_call("GET", path, error_message)
        return schemas.BackgroundTask(**response.json())

    def remote_status(self, project, name, kind, selector):
        """Retrieve status of a function being executed remotely (relevant to ``dask`` functions).

        :param project: The project of the function
        :param name: The name of the function
        :param kind: The kind of the function, currently ``dask`` is supported.
        :param selector: Selector clause to be applied to the Kubernetes status query to filter the results.
        """

        try:
            req = {"kind": kind, "selector": selector, "project": project, "name": name}
            resp = self.api_call("POST", "status/function", json=req)
        except OSError as err:
            logger.error(f"error starting function: {err}")
            raise OSError(f"error: cannot start function, {err}")

        if not resp.ok:
            logger.error(f"bad resp!!\n{resp.text}")
            raise ValueError("bad function status response")

        return resp.json()["data"]

    def submit_job(
        self, runspec, schedule: Union[str, schemas.ScheduleCronTrigger] = None
    ):
        """Submit a job for remote execution.

        :param runspec: The runtime object spec (Task) to execute.
        :param schedule: Whether to schedule this job using a Cron trigger. If not specified, the job will be submitted
            immediately.
        """

        try:
            req = {"task": runspec.to_dict()}
            if schedule:
                if isinstance(schedule, schemas.ScheduleCronTrigger):
                    schedule = schedule.dict()
                req["schedule"] = schedule
            timeout = (int(config.submit_timeout) or 120) + 20
            resp = self.api_call("POST", "submit_job", json=req, timeout=timeout)
        except OSError as err:
            logger.error(f"error submitting task: {err}")
            raise OSError(f"error: cannot submit task, {err}")

        if not resp.ok:
            logger.error(f"bad resp!!\n{resp.text}")
            raise ValueError(f"bad function run response, {resp.text}")

        resp = resp.json()
        return resp["data"]

    def submit_pipeline(
        self,
        project,
        pipeline,
        arguments=None,
        experiment=None,
        run=None,
        namespace=None,
        artifact_path=None,
        ops=None,
        ttl=None,
    ):
        """Submit a KFP pipeline for execution.

        :param project: The project of the pipeline
        :param pipeline: Pipeline function or path to .yaml/.zip pipeline file.
        :param arguments: A dictionary of arguments to pass to the pipeline.
        :param experiment: A name to assign for the specific experiment.
        :param run: A name for this specific run.
        :param namespace: Kubernetes namespace to execute the pipeline in.
        :param artifact_path: A path to artifacts used by this pipeline.
        :param ops: Transformers to apply on all ops in the pipeline.
        :param ttl: Set the TTL for the pipeline after its completion.
        """

        if isinstance(pipeline, str):
            pipe_file = pipeline
        else:
            pipe_file = tempfile.NamedTemporaryFile(suffix=".yaml", delete=False).name
            conf = new_pipe_meta(artifact_path, ttl, ops)
            kfp.compiler.Compiler().compile(
                pipeline, pipe_file, type_check=False, pipeline_conf=conf
            )

        if pipe_file.endswith(".yaml"):
            headers = {"content-type": "application/yaml"}
        elif pipe_file.endswith(".zip"):
            headers = {"content-type": "application/zip"}
        else:
            raise ValueError("pipeline file must be .yaml or .zip")
        if arguments:
            if not isinstance(arguments, dict):
                raise ValueError("arguments must be dict type")
            headers[schemas.HeaderNames.pipeline_arguments] = str(arguments)

        if not path.isfile(pipe_file):
            raise OSError(f"file {pipe_file} doesnt exist")
        with open(pipe_file, "rb") as fp:
            data = fp.read()
        if not isinstance(pipeline, str):
            remove(pipe_file)

        try:
            params = {"namespace": namespace, "experiment": experiment, "run": run}
            resp = self.api_call(
                "POST",
                f"projects/{project}/pipelines",
                params=params,
                timeout=20,
                body=data,
                headers=headers,
            )
        except OSError as err:
            logger.error(f"error cannot submit pipeline: {err}")
            raise OSError(f"error: cannot cannot submit pipeline, {err}")

        if not resp.ok:
            logger.error(f"bad resp!!\n{resp.text}")
            raise ValueError(f"bad submit pipeline response, {resp.text}")

        resp = resp.json()
        logger.info(f"submitted pipeline {resp['name']} id={resp['id']}")
        return resp["id"]

    def list_pipelines(
        self,
        project: str,
        namespace: str = None,
        sort_by: str = "",
        page_token: str = "",
        filter_: str = "",
        format_: Union[
            str, mlrun.api.schemas.PipelinesFormat
        ] = mlrun.api.schemas.PipelinesFormat.metadata_only,
        page_size: int = None,
    ) -> mlrun.api.schemas.PipelinesOutput:
        """Retrieve a list of KFP pipelines. This function can be invoked to get all pipelines from all projects,
        by specifying ``project=*``, in which case pagination can be used and the various sorting and pagination
        properties can be applied. If a specific project is requested, then the pagination options cannot be
        used and pagination is not applied.

        :param project: Project name. Can be ``*`` for query across all projects.
        :param namespace: Kubernetes namespace in which the pipelines are executing.
        :param sort_by: Field to sort the results by.
        :param page_token: Use for pagination, to retrieve next page.
        :param filter_: Kubernetes filter to apply to the query, can be used to filter on specific object fields.
        :param format_: Result format. Can be one of:

            - ``full`` - return the full objects.
            - ``metadata_only`` (default) - return just metadata of the pipelines objects.
            - ``name_only`` - return just the names of the pipeline objects.
        :param page_size: Size of a single page when applying pagination.
        """

        if project != "*" and (page_token or page_size or sort_by):
            raise mlrun.errors.MLRunInvalidArgumentError(
                "Filtering by project can not be used together with pagination, or sorting"
            )
        params = {
            "namespace": namespace,
            "sort_by": sort_by,
            "page_token": page_token,
            "filter": filter_,
            "format": format_,
            "page_size": page_size,
        }

        error_message = f"Failed listing pipelines, query: {params}"
        response = self.api_call(
            "GET", f"projects/{project}/pipelines", error_message, params=params
        )
        return mlrun.api.schemas.PipelinesOutput(**response.json())

    def get_pipeline(
        self,
        run_id: str,
        namespace: str = None,
        timeout: int = 10,
        format_: Union[
            str, mlrun.api.schemas.PipelinesFormat
        ] = mlrun.api.schemas.PipelinesFormat.summary,
        project: str = None,
    ):
        """Retrieve details of a specific pipeline using its run ID (as provided when the pipeline was executed)."""

        try:
            params = {}
            if namespace:
                params["namespace"] = namespace
            params["format"] = format_
            project_path = project if project else "*"
            resp = self.api_call(
                "GET",
                f"projects/{project_path}/pipelines/{run_id}",
                params=params,
                timeout=timeout,
            )
        except OSError as err:
            logger.error(f"error cannot get pipeline: {err}")
            raise OSError(f"error: cannot get pipeline, {err}")

        if not resp.ok:
            logger.error(f"bad resp!!\n{resp.text}")
            raise ValueError(f"bad get pipeline response, {resp.text}")

        return resp.json()

    @staticmethod
    def _resolve_reference(tag, uid):
        if uid and tag:
            raise MLRunInvalidArgumentError("both uid and tag were provided")
        return uid or tag or "latest"

    def create_feature_set(
        self,
        feature_set: Union[dict, schemas.FeatureSet, FeatureSet],
        project="",
        versioned=True,
    ) -> dict:
        """Create a new :py:class:`~mlrun.feature_store.FeatureSet` and save in the :py:mod:`mlrun` DB. The
        feature-set must not previously exist in the DB.

        :param feature_set: The new :py:class:`~mlrun.feature_store.FeatureSet` to create.
        :param project: Name of project this feature-set belongs to.
        :param versioned: Whether to maintain versions for this feature-set. All versions of a versioned object
            will be kept in the DB and can be retrieved until explicitly deleted.
        :returns: The :py:class:`~mlrun.feature_store.FeatureSet` object (as dict).
        """
        if isinstance(feature_set, schemas.FeatureSet):
            feature_set = feature_set.dict()
        elif isinstance(feature_set, FeatureSet):
            feature_set = feature_set.to_dict()

        project = (
            project
            or feature_set["metadata"].get("project", None)
            or config.default_project
        )
        path = f"projects/{project}/feature-sets"
        params = {"versioned": versioned}

        name = feature_set["metadata"]["name"]
        error_message = f"Failed creating feature-set {project}/{name}"
        resp = self.api_call(
            "POST",
            path,
            error_message,
            params=params,
            body=dict_to_json(feature_set),
        )
        return resp.json()

    def get_feature_set(
        self, name: str, project: str = "", tag: str = None, uid: str = None
    ) -> FeatureSet:
        """Retrieve a ~mlrun.feature_store.FeatureSet` object. If both ``tag`` and ``uid`` are not specified, then
        the object tagged ``latest`` will be retrieved.

        :param name: Name of object to retrieve.
        :param project: Project the FeatureSet belongs to.
        :param tag: Tag of the specific object version to retrieve.
        :param uid: uid of the object to retrieve (can only be used for versioned objects).
        """

        project = project or config.default_project
        reference = self._resolve_reference(tag, uid)
        path = f"projects/{project}/feature-sets/{name}/references/{reference}"
        error_message = f"Failed retrieving feature-set {project}/{name}"
        resp = self.api_call("GET", path, error_message)
        return FeatureSet.from_dict(resp.json())

    def list_features(
        self,
        project: str,
        name: str = None,
        tag: str = None,
        entities: List[str] = None,
        labels: List[str] = None,
    ) -> List[dict]:
        """List feature-sets which contain specific features. This function may return multiple versions of the same
        feature-set if a specific tag is not requested. Note that the various filters of this function actually
        refer to the feature-set object containing the features, not to the features themselves.

        :param project: Project which contains these features.
        :param name: Name of the feature to look for. The name is used in a like query, and is not case-sensitive. For
            example, looking for ``feat`` will return features which are named ``MyFeature`` as well as ``defeat``.
        :param tag: Return feature-sets which contain the features looked for, and are tagged with the specific tag.
        :param entities: Return only feature-sets which contain an entity whose name is contained in this list.
        :param labels: Return only feature-sets which are labeled as requested.
        :returns: A list of mapping from feature to a digest of the feature-set, which contains the feature-set
            meta-data. Multiple entries may be returned for any specific feature due to multiple tags or versions
            of the feature-set.
        """

        project = project or config.default_project
        params = {
            "name": name,
            "tag": tag,
            "entity": entities or [],
            "label": labels or [],
        }

        path = f"projects/{project}/features"

        error_message = f"Failed listing features, project: {project}, query: {params}"
        resp = self.api_call("GET", path, error_message, params=params)
        return resp.json()["features"]

    def list_entities(
        self,
        project: str,
        name: str = None,
        tag: str = None,
        labels: List[str] = None,
    ) -> List[dict]:
        """Retrieve a list of entities and their mapping to the containing feature-sets. This function is similar
        to the :py:func:`~list_features` function, and uses the same logic. However, the entities are matched
        against the name rather than the features.
        """

        project = project or config.default_project
        params = {
            "name": name,
            "tag": tag,
            "label": labels or [],
        }

        path = f"projects/{project}/entities"

        error_message = f"Failed listing entities, project: {project}, query: {params}"
        resp = self.api_call("GET", path, error_message, params=params)
        return resp.json()["entities"]

    @staticmethod
    def _generate_partition_by_params(
        partition_by_cls,
        partition_by,
        rows_per_partition,
        sort_by,
        order,
        max_partitions=None,
    ):

        partition_params = {
            "partition-by": partition_by,
            "rows-per-partition": rows_per_partition,
            "partition-sort-by": sort_by,
            "partition-order": order,
        }
        if max_partitions is not None:
            partition_params["max-partitions"] = max_partitions
        return partition_params

    def list_feature_sets(
        self,
        project: str = "",
        name: str = None,
        tag: str = None,
        state: str = None,
        entities: List[str] = None,
        features: List[str] = None,
        labels: List[str] = None,
        partition_by: Union[schemas.FeatureStorePartitionByField, str] = None,
        rows_per_partition: int = 1,
        partition_sort_by: Union[schemas.SortField, str] = None,
        partition_order: Union[schemas.OrderType, str] = schemas.OrderType.desc,
    ) -> List[FeatureSet]:
        """Retrieve a list of feature-sets matching the criteria provided.

        :param project: Project name.
        :param name: Name of feature-set to match. This is a like query, and is case-insensitive.
        :param tag: Match feature-sets with specific tag.
        :param state: Match feature-sets with a specific state.
        :param entities: Match feature-sets which contain entities whose name is in this list.
        :param features: Match feature-sets which contain features whose name is in this list.
        :param labels: Match feature-sets which have these labels.
        :param partition_by: Field to group results by. Only allowed value is `name`. When `partition_by` is specified,
            the `partition_sort_by` parameter must be provided as well.
        :param rows_per_partition: How many top rows (per sorting defined by `partition_sort_by` and `partition_order`)
            to return per group. Default value is 1.
        :param partition_sort_by: What field to sort the results by, within each partition defined by `partition_by`.
            Currently the only allowed value are `created` and `updated`.
        :param partition_order: Order of sorting within partitions - `asc` or `desc`. Default is `desc`.
        :returns: List of matching :py:class:`~mlrun.feature_store.FeatureSet` objects.
        """

        project = project or config.default_project

        params = {
            "name": name,
            "state": state,
            "tag": tag,
            "entity": entities or [],
            "feature": features or [],
            "label": labels or [],
        }
        if partition_by:
            params.update(
                self._generate_partition_by_params(
                    schemas.FeatureStorePartitionByField,
                    partition_by,
                    rows_per_partition,
                    partition_sort_by,
                    partition_order,
                )
            )

        path = f"projects/{project}/feature-sets"

        error_message = (
            f"Failed listing feature-sets, project: {project}, query: {params}"
        )
        resp = self.api_call("GET", path, error_message, params=params)
        feature_sets = resp.json()["feature_sets"]
        if feature_sets:
            return [FeatureSet.from_dict(obj) for obj in feature_sets]

    def store_feature_set(
        self,
        feature_set: Union[dict, schemas.FeatureSet, FeatureSet],
        name=None,
        project="",
        tag=None,
        uid=None,
        versioned=True,
    ) -> dict:
        """Save a :py:class:`~mlrun.feature_store.FeatureSet` object in the :py:mod:`mlrun` DB. The
        feature-set can be either a new object or a modification to existing object referenced by the params of
        the function.

        :param feature_set: The :py:class:`~mlrun.feature_store.FeatureSet` to store.
        :param project: Name of project this feature-set belongs to.
        :param tag: The ``tag`` of the object to replace in the DB, for example ``latest``.
        :param uid: The ``uid`` of the object to replace in the DB. If using this parameter, the modified object
            must have the same ``uid`` of the previously-existing object. This cannot be used for non-versioned objects.
        :param versioned: Whether to maintain versions for this feature-set. All versions of a versioned object
            will be kept in the DB and can be retrieved until explicitly deleted.
        :returns: The :py:class:`~mlrun.feature_store.FeatureSet` object (as dict).
        """

        reference = self._resolve_reference(tag, uid)
        params = {"versioned": versioned}

        if isinstance(feature_set, schemas.FeatureSet):
            feature_set = feature_set.dict()
        elif isinstance(feature_set, FeatureSet):
            feature_set = feature_set.to_dict()

        name = name or feature_set["metadata"]["name"]
        project = (
            project or feature_set["metadata"].get("project") or config.default_project
        )
        path = f"projects/{project}/feature-sets/{name}/references/{reference}"
        error_message = f"Failed storing feature-set {project}/{name}"
        resp = self.api_call(
            "PUT", path, error_message, params=params, body=dict_to_json(feature_set)
        )
        return resp.json()

    def patch_feature_set(
        self,
        name,
        feature_set_update: dict,
        project="",
        tag=None,
        uid=None,
        patch_mode: Union[str, schemas.PatchMode] = schemas.PatchMode.replace,
    ):
        """Modify (patch) an existing :py:class:`~mlrun.feature_store.FeatureSet` object.
        The object is identified by its name (and project it belongs to), as well as optionally a ``tag`` or its
        ``uid`` (for versioned object). If both ``tag`` and ``uid`` are omitted then the object with tag ``latest``
        is modified.

        :param name: Name of the object to patch.
        :param feature_set_update: The modifications needed in the object. This parameter only has the changes in it,
            not a full object.
            Example::

                feature_set_update = {"status": {"processed" : True}}

            Will apply the field ``status.processed`` to the existing object.
        :param project: Project which contains the modified object.
        :param tag: The tag of the object to modify.
        :param uid: uid of the object to modify.
        :param patch_mode: The strategy for merging the changes with the existing object. Can be either ``replace``
            or ``additive``.
        """
        project = project or config.default_project
        reference = self._resolve_reference(tag, uid)
        headers = {schemas.HeaderNames.patch_mode: patch_mode}
        path = f"projects/{project}/feature-sets/{name}/references/{reference}"
        error_message = f"Failed updating feature-set {project}/{name}"
        self.api_call(
            "PATCH",
            path,
            error_message,
            body=dict_to_json(feature_set_update),
            headers=headers,
        )

    def delete_feature_set(self, name, project="", tag=None, uid=None):
        """Delete a :py:class:`~mlrun.feature_store.FeatureSet` object from the DB.
        If ``tag`` or ``uid`` are specified, then just the version referenced by them will be deleted. Using both
        is not allowed.
        If none are specified, then all instances of the object whose name is ``name`` will be deleted.
        """
        project = project or config.default_project
        path = f"projects/{project}/feature-sets/{name}"

        if tag or uid:
            reference = self._resolve_reference(tag, uid)
            path = path + f"/references/{reference}"

        error_message = f"Failed deleting feature-set {name}"
        self.api_call("DELETE", path, error_message)

    def create_feature_vector(
        self,
        feature_vector: Union[dict, schemas.FeatureVector, FeatureVector],
        project="",
        versioned=True,
    ) -> dict:
        """Create a new :py:class:`~mlrun.feature_store.FeatureVector` and save in the :py:mod:`mlrun` DB.

        :param feature_vector: The new :py:class:`~mlrun.feature_store.FeatureVector` to create.
        :param project: Name of project this feature-vector belongs to.
        :param versioned: Whether to maintain versions for this feature-vector. All versions of a versioned object
            will be kept in the DB and can be retrieved until explicitly deleted.
        :returns: The :py:class:`~mlrun.feature_store.FeatureVector` object (as dict).
        """
        if isinstance(feature_vector, schemas.FeatureVector):
            feature_vector = feature_vector.dict()
        elif isinstance(feature_vector, FeatureVector):
            feature_vector = feature_vector.to_dict()

        project = (
            project
            or feature_vector["metadata"].get("project", None)
            or config.default_project
        )
        path = f"projects/{project}/feature-vectors"
        params = {"versioned": versioned}

        name = feature_vector["metadata"]["name"]
        error_message = f"Failed creating feature-vector {project}/{name}"
        resp = self.api_call(
            "POST",
            path,
            error_message,
            params=params,
            body=dict_to_json(feature_vector),
        )
        return resp.json()

    def get_feature_vector(
        self, name: str, project: str = "", tag: str = None, uid: str = None
    ) -> FeatureVector:
        """Return a specific feature-vector referenced by its tag or uid. If none are provided, ``latest`` tag will
        be used."""

        project = project or config.default_project
        reference = self._resolve_reference(tag, uid)
        path = f"projects/{project}/feature-vectors/{name}/references/{reference}"
        error_message = f"Failed retrieving feature-vector {project}/{name}"
        resp = self.api_call("GET", path, error_message)
        return FeatureVector.from_dict(resp.json())

    def list_feature_vectors(
        self,
        project: str = "",
        name: str = None,
        tag: str = None,
        state: str = None,
        labels: List[str] = None,
        partition_by: Union[schemas.FeatureStorePartitionByField, str] = None,
        rows_per_partition: int = 1,
        partition_sort_by: Union[schemas.SortField, str] = None,
        partition_order: Union[schemas.OrderType, str] = schemas.OrderType.desc,
    ) -> List[FeatureVector]:
        """Retrieve a list of feature-vectors matching the criteria provided.

        :param project: Project name.
        :param name: Name of feature-vector to match. This is a like query, and is case-insensitive.
        :param tag: Match feature-vectors with specific tag.
        :param state: Match feature-vectors with a specific state.
        :param labels: Match feature-vectors which have these labels.
        :param partition_by: Field to group results by. Only allowed value is `name`. When `partition_by` is specified,
            the `partition_sort_by` parameter must be provided as well.
        :param rows_per_partition: How many top rows (per sorting defined by `partition_sort_by` and `partition_order`)
            to return per group. Default value is 1.
        :param partition_sort_by: What field to sort the results by, within each partition defined by `partition_by`.
            Currently the only allowed values are `created` and `updated`.
        :param partition_order: Order of sorting within partitions - `asc` or `desc`. Default is `desc`.
        :returns: List of matching :py:class:`~mlrun.feature_store.FeatureVector` objects.
        """

        project = project or config.default_project

        params = {
            "name": name,
            "state": state,
            "tag": tag,
            "label": labels or [],
        }
        if partition_by:
            params.update(
                self._generate_partition_by_params(
                    schemas.FeatureStorePartitionByField,
                    partition_by,
                    rows_per_partition,
                    partition_sort_by,
                    partition_order,
                )
            )

        path = f"projects/{project}/feature-vectors"

        error_message = (
            f"Failed listing feature-vectors, project: {project}, query: {params}"
        )
        resp = self.api_call("GET", path, error_message, params=params)
        feature_vectors = resp.json()["feature_vectors"]
        if feature_vectors:
            return [FeatureVector.from_dict(obj) for obj in feature_vectors]

    def store_feature_vector(
        self,
        feature_vector: Union[dict, schemas.FeatureVector, FeatureVector],
        name=None,
        project="",
        tag=None,
        uid=None,
        versioned=True,
    ) -> dict:
        """Store a :py:class:`~mlrun.feature_store.FeatureVector` object in the :py:mod:`mlrun` DB. The
        feature-vector can be either a new object or a modification to existing object referenced by the params
        of the function.

        :param feature_vector: The :py:class:`~mlrun.feature_store.FeatureVector` to store.
        :param project: Name of project this feature-vector belongs to.
        :param tag: The ``tag`` of the object to replace in the DB, for example ``latest``.
        :param uid: The ``uid`` of the object to replace in the DB. If using this parameter, the modified object
            must have the same ``uid`` of the previously-existing object. This cannot be used for non-versioned objects.
        :param versioned: Whether to maintain versions for this feature-vector. All versions of a versioned object
            will be kept in the DB and can be retrieved until explicitly deleted.
        :returns: The :py:class:`~mlrun.feature_store.FeatureVector` object (as dict).
        """

        reference = self._resolve_reference(tag, uid)
        params = {"versioned": versioned}

        if isinstance(feature_vector, schemas.FeatureVector):
            feature_vector = feature_vector.dict()
        elif isinstance(feature_vector, FeatureVector):
            feature_vector = feature_vector.to_dict()

        name = name or feature_vector["metadata"]["name"]
        project = (
            project
            or feature_vector["metadata"].get("project")
            or config.default_project
        )
        path = f"projects/{project}/feature-vectors/{name}/references/{reference}"
        error_message = f"Failed storing feature-vector {project}/{name}"
        resp = self.api_call(
            "PUT", path, error_message, params=params, body=dict_to_json(feature_vector)
        )
        return resp.json()

    def patch_feature_vector(
        self,
        name,
        feature_vector_update: dict,
        project="",
        tag=None,
        uid=None,
        patch_mode: Union[str, schemas.PatchMode] = schemas.PatchMode.replace,
    ):
        """Modify (patch) an existing :py:class:`~mlrun.feature_store.FeatureVector` object.
        The object is identified by its name (and project it belongs to), as well as optionally a ``tag`` or its
        ``uid`` (for versioned object). If both ``tag`` and ``uid`` are omitted then the object with tag ``latest``
        is modified.

        :param name: Name of the object to patch.
        :param feature_vector_update: The modifications needed in the object. This parameter only has the changes in it,
            not a full object.
        :param project: Project which contains the modified object.
        :param tag: The tag of the object to modify.
        :param uid: uid of the object to modify.
        :param patch_mode: The strategy for merging the changes with the existing object. Can be either ``replace``
            or ``additive``.
        """
        reference = self._resolve_reference(tag, uid)
        project = project or config.default_project
        headers = {schemas.HeaderNames.patch_mode: patch_mode}
        path = f"projects/{project}/feature-vectors/{name}/references/{reference}"
        error_message = f"Failed updating feature-vector {project}/{name}"
        self.api_call(
            "PATCH",
            path,
            error_message,
            body=dict_to_json(feature_vector_update),
            headers=headers,
        )

    def delete_feature_vector(self, name, project="", tag=None, uid=None):
        """Delete a :py:class:`~mlrun.feature_store.FeatureVector` object from the DB.
        If ``tag`` or ``uid`` are specified, then just the version referenced by them will be deleted. Using both
        is not allowed.
        If none are specified, then all instances of the object whose name is ``name`` will be deleted.
        """
        project = project or config.default_project
        path = f"projects/{project}/feature-vectors/{name}"
        if tag or uid:
            reference = self._resolve_reference(tag, uid)
            path = path + f"/references/{reference}"

        error_message = f"Failed deleting feature-vector {name}"
        self.api_call("DELETE", path, error_message)

    def tag_objects(
        self,
        project: str,
        tag_name: str,
        objects: Union[mlrun.api.schemas.TagObjects, dict],
        replace: bool = False,
    ):
        """Tag a list of objects.

        :param project: Project which contains the objects.
        :param tag_name: The tag to set on the objects.
        :param objects: The objects to tag.
        :param replace: Whether to replace the existing tags of the objects or to add the new tag to them.
        """

        path = f"projects/{project}/tags/{tag_name}"
        error_message = f"Failed to tag {tag_name} on objects {objects}"
        method = "POST" if replace else "PUT"
        self.api_call(
            method,
            path,
            error_message,
            body=dict_to_json(
                objects.dict()
                if isinstance(objects, mlrun.api.schemas.TagObjects)
                else objects
            ),
        )

    def delete_objects_tag(
        self,
        project: str,
        tag_name: str,
        tag_objects: Union[mlrun.api.schemas.TagObjects, dict],
    ):
        """Delete a tag from a list of objects.

        :param project: Project which contains the objects.
        :param tag_name: The tag to delete from the objects.
        :param tag_objects: The objects to delete the tag from.

        """
        path = f"projects/{project}/tags/{tag_name}"
        error_message = f"Failed deleting tag from {tag_name}"
        self.api_call(
            "DELETE",
            path,
            error_message,
            body=dict_to_json(
                tag_objects.dict()
                if isinstance(tag_objects, mlrun.api.schemas.TagObjects)
                else tag_objects
            ),
        )

    def tag_artifacts(
        self,
        artifacts: Union[List[Artifact], List[dict], Artifact, dict],
        project: str,
        tag_name: str,
        replace: bool = False,
    ):
        """Tag a list of artifacts.

        :param artifacts: The artifacts to tag. Can be a list of :py:class:`~mlrun.artifacts.Artifact` objects or
            dictionaries, or a single object.
        :param project: Project which contains the artifacts.
        :param tag_name: The tag to set on the artifacts.
        :param replace: If True, replace existing tags, otherwise append to existing tags.
        """
        tag_objects = self._resolve_artifacts_to_tag_objects(artifacts)
        self.tag_objects(project, tag_name, objects=tag_objects, replace=replace)

    def delete_artifacts_tags(
        self,
        artifacts,
        project: str,
        tag_name: str,
    ):
        """Delete tag from a list of artifacts.

        :param artifacts: The artifacts to delete the tag from. Can be a list of :py:class:`~mlrun.artifacts.Artifact`
            objects or dictionaries, or a single object.
        :param project: Project which contains the artifacts.
        :param tag_name: The tag to set on the artifacts.
        """
        tag_objects = self._resolve_artifacts_to_tag_objects(artifacts)
        self.delete_objects_tag(project, tag_name, tag_objects)

    def list_projects(
        self,
        owner: str = None,
        format_: Union[
            str, mlrun.api.schemas.ProjectsFormat
        ] = mlrun.api.schemas.ProjectsFormat.full,
        labels: List[str] = None,
        state: Union[str, mlrun.api.schemas.ProjectState] = None,
    ) -> List[Union[mlrun.projects.MlrunProject, str]]:
        """Return a list of the existing projects, potentially filtered by specific criteria.

        :param owner: List only projects belonging to this specific owner.
        :param format_: Format of the results. Possible values are:

            - ``full`` (default value) - Return full project objects.
            - ``name_only`` - Return just the names of the projects.

        :param labels: Filter by labels attached to the project.
        :param state: Filter by project's state. Can be either ``online`` or ``archived``.
        """

        params = {
            "owner": owner,
            "state": state,
            "format": format_,
            "label": labels or [],
        }

        error_message = f"Failed listing projects, query: {params}"
        response = self.api_call("GET", "projects", error_message, params=params)
        if format_ == mlrun.api.schemas.ProjectsFormat.name_only:
            return response.json()["projects"]
        elif format_ == mlrun.api.schemas.ProjectsFormat.full:
            return [
                mlrun.projects.MlrunProject.from_dict(project_dict)
                for project_dict in response.json()["projects"]
            ]
        else:
            raise NotImplementedError(
                f"Provided format is not supported. format={format_}"
            )

    def get_project(self, name: str) -> mlrun.projects.MlrunProject:
        """Get details for a specific project."""

        if not name:
            raise MLRunInvalidArgumentError("Name must be provided")

        path = f"projects/{name}"
        error_message = f"Failed retrieving project {name}"
        response = self.api_call("GET", path, error_message)
        return mlrun.projects.MlrunProject.from_dict(response.json())

    def delete_project(
        self,
        name: str,
        deletion_strategy: Union[
            str, mlrun.api.schemas.DeletionStrategy
        ] = mlrun.api.schemas.DeletionStrategy.default(),
    ):
        """Delete a project.

        :param name: Name of the project to delete.
        :param deletion_strategy: How to treat child objects of the project. Possible values are:

            - ``restrict`` (default) - Project must not have any child objects when deleted. If using this mode while
              child objects exist, the operation will fail.
            - ``cascade`` - Automatically delete all child objects when deleting the project.
        """

        path = f"projects/{name}"
        headers = {schemas.HeaderNames.deletion_strategy: deletion_strategy}
        error_message = f"Failed deleting project {name}"
        response = self.api_call("DELETE", path, error_message, headers=headers)
        if response.status_code == http.HTTPStatus.ACCEPTED:
            return self._wait_for_project_to_be_deleted(name)

    def store_project(
        self,
        name: str,
        project: Union[dict, mlrun.projects.MlrunProject, mlrun.api.schemas.Project],
    ) -> mlrun.projects.MlrunProject:
        """Store a project in the DB. This operation will overwrite existing project of the same name if exists."""

        path = f"projects/{name}"
        error_message = f"Failed storing project {name}"
        if isinstance(project, mlrun.api.schemas.Project):
            project = project.dict()
        elif isinstance(project, mlrun.projects.MlrunProject):
            project = project.to_dict()
        response = self.api_call(
            "PUT",
            path,
            error_message,
            body=dict_to_json(project),
        )
        if response.status_code == http.HTTPStatus.ACCEPTED:
            return self._wait_for_project_to_reach_terminal_state(name)
        return mlrun.projects.MlrunProject.from_dict(response.json())

    def patch_project(
        self,
        name: str,
        project: dict,
        patch_mode: Union[str, schemas.PatchMode] = schemas.PatchMode.replace,
    ) -> mlrun.projects.MlrunProject:
        """Patch an existing project object.

        :param name: Name of project to patch.
        :param project: The actual changes to the project object.
        :param patch_mode: The strategy for merging the changes with the existing object. Can be either ``replace``
            or ``additive``.
        """

        path = f"projects/{name}"
        headers = {schemas.HeaderNames.patch_mode: patch_mode}
        error_message = f"Failed patching project {name}"
        response = self.api_call(
            "PATCH", path, error_message, body=dict_to_json(project), headers=headers
        )
        return mlrun.projects.MlrunProject.from_dict(response.json())

    def create_project(
        self,
        project: Union[dict, mlrun.projects.MlrunProject, mlrun.api.schemas.Project],
    ) -> mlrun.projects.MlrunProject:
        """Create a new project. A project with the same name must not exist prior to creation."""

        if isinstance(project, mlrun.api.schemas.Project):
            project = project.dict()
        elif isinstance(project, mlrun.projects.MlrunProject):
            project = project.to_dict()
        project_name = project["metadata"]["name"]
        error_message = f"Failed creating project {project_name}"
        response = self.api_call(
            "POST",
            "projects",
            error_message,
            body=dict_to_json(project),
        )
        if response.status_code == http.HTTPStatus.ACCEPTED:
            return self._wait_for_project_to_reach_terminal_state(project_name)
        return mlrun.projects.MlrunProject.from_dict(response.json())

    def _wait_for_project_to_reach_terminal_state(
        self, project_name: str
    ) -> mlrun.projects.MlrunProject:
        def _verify_project_in_terminal_state():
            project = self.get_project(project_name)
            if (
                project.status.state
                not in mlrun.api.schemas.ProjectState.terminal_states()
            ):
                raise Exception(
                    f"Project not in terminal state. State: {project.status.state}"
                )
            return project

        return mlrun.utils.helpers.retry_until_successful(
            self._wait_for_project_terminal_state_retry_interval,
            120,
            logger,
            False,
            _verify_project_in_terminal_state,
        )

    def _wait_for_background_task_to_reach_terminal_state(
        self, name: str
    ) -> schemas.BackgroundTask:
        def _verify_background_task_in_terminal_state():
            background_task = self.get_background_task(name)
            state = background_task.status.state
            if state not in mlrun.api.schemas.BackgroundTaskState.terminal_states():
                raise Exception(
                    f"Background task not in terminal state. name={name}, state={state}"
                )
            return background_task

        return mlrun.utils.helpers.retry_until_successful(
            self._wait_for_background_task_terminal_state_retry_interval,
            60 * 60,
            logger,
            False,
            _verify_background_task_in_terminal_state,
        )

    def _wait_for_project_to_be_deleted(self, project_name: str):
        def _verify_project_deleted():
            projects = self.list_projects(
                format_=mlrun.api.schemas.ProjectsFormat.name_only
            )
            if project_name in projects:
                raise Exception("Project still exists")

        return mlrun.utils.helpers.retry_until_successful(
            self._wait_for_project_deletion_interval,
            120,
            logger,
            False,
            _verify_project_deleted,
        )

    def create_project_secrets(
        self,
        project: str,
        provider: Union[
            str, schemas.SecretProviderName
        ] = schemas.SecretProviderName.kubernetes,
        secrets: dict = None,
    ):
        """Create project-context secrets using either ``vault`` or ``kubernetes`` provider.
        When using with Vault, this will create needed Vault structures for storing secrets in project-context, and
        store a set of secret values. The method generates Kubernetes service-account and the Vault authentication
        structures that are required for function Pods to authenticate with Vault and be able to extract secret values
        passed as part of their context.

        Note:
                This method used with Vault is currently in technical preview, and requires a HashiCorp Vault
                infrastructure properly set up and connected to the MLRun API server.

        When used with Kubernetes, this will make sure that the project-specific k8s secret is created, and will
        populate it with the secrets provided, replacing their values if they exist.

        :param project: The project context for which to generate the infra and store secrets.
        :param provider: The name of the secrets-provider to work with. Accepts a
            :py:class:`~mlrun.api.schemas.secret.SecretProviderName` enum.
        :param secrets: A set of secret values to store.
            Example::

                secrets = {'password': 'myPassw0rd', 'aws_key': '111222333'}
                db.create_project_secrets(
                    "project1",
                    provider=mlrun.api.schemas.SecretProviderName.kubernetes,
                    secrets=secrets
                )
        """
        path = f"projects/{project}/secrets"
        secrets_input = schemas.SecretsData(secrets=secrets, provider=provider)
        body = secrets_input.dict()
        error_message = f"Failed creating secret provider {project}/{provider}"
        self.api_call(
            "POST",
            path,
            error_message,
            body=dict_to_json(body),
        )

    def list_project_secrets(
        self,
        project: str,
        token: str = None,
        provider: Union[
            str, schemas.SecretProviderName
        ] = schemas.SecretProviderName.kubernetes,
        secrets: List[str] = None,
    ) -> schemas.SecretsData:
        """Retrieve project-context secrets from Vault.

        Note:
                This method for Vault functionality is currently in technical preview, and requires a HashiCorp Vault
                infrastructure properly set up and connected to the MLRun API server.

        :param project: The project name.
        :param token: Vault token to use for retrieving secrets.
            Must be a valid Vault token, with permissions to retrieve secrets of the project in question.
        :param provider: The name of the secrets-provider to work with. Currently only ``vault`` is accepted.
        :param secrets: A list of secret names to retrieve. An empty list ``[]`` will retrieve all secrets assigned
            to this specific project. ``kubernetes`` provider only supports an empty list.
        """

        if provider == schemas.SecretProviderName.vault.value and not token:
            raise MLRunInvalidArgumentError(
                "A vault token must be provided when accessing vault secrets"
            )

        path = f"projects/{project}/secrets"
        params = {"provider": provider, "secret": secrets}
        headers = {schemas.HeaderNames.secret_store_token: token}
        error_message = f"Failed retrieving secrets {project}/{provider}"
        result = self.api_call(
            "GET",
            path,
            error_message,
            params=params,
            headers=headers,
        )
        return schemas.SecretsData(**result.json())

    def list_project_secret_keys(
        self,
        project: str,
        provider: Union[
            str, schemas.SecretProviderName
        ] = schemas.SecretProviderName.kubernetes,
        token: str = None,
    ) -> schemas.SecretKeysData:
        """Retrieve project-context secret keys from Vault or Kubernetes.

        Note:
                This method for Vault functionality is currently in technical preview, and requires a HashiCorp Vault
                infrastructure properly set up and connected to the MLRun API server.

        :param project: The project name.
        :param provider: The name of the secrets-provider to work with. Accepts a
            :py:class:`~mlrun.api.schemas.secret.SecretProviderName` enum.
        :param token: Vault token to use for retrieving secrets. Only in use if ``provider`` is ``vault``.
            Must be a valid Vault token, with permissions to retrieve secrets of the project in question.
        """

        if provider == schemas.SecretProviderName.vault.value and not token:
            raise MLRunInvalidArgumentError(
                "A vault token must be provided when accessing vault secrets"
            )

        path = f"projects/{project}/secret-keys"
        params = {"provider": provider}
        headers = (
            {schemas.HeaderNames.secret_store_token: token}
            if provider == schemas.SecretProviderName.vault.value
            else None
        )
        error_message = f"Failed retrieving secret keys {project}/{provider}"
        result = self.api_call(
            "GET",
            path,
            error_message,
            params=params,
            headers=headers,
        )
        return schemas.SecretKeysData(**result.json())

    def delete_project_secrets(
        self,
        project: str,
        provider: Union[
            str, schemas.SecretProviderName
        ] = schemas.SecretProviderName.kubernetes,
        secrets: List[str] = None,
    ):
        """Delete project-context secrets from Kubernetes.

        :param project: The project name.
        :param provider: The name of the secrets-provider to work with. Currently only ``kubernetes`` is supported.
        :param secrets: A list of secret names to delete. An empty list will delete all secrets assigned
            to this specific project.
        """

        path = f"projects/{project}/secrets"
        params = {"provider": provider, "secret": secrets}
        error_message = f"Failed deleting secrets {project}/{provider}"
        self.api_call(
            "DELETE",
            path,
            error_message,
            params=params,
        )

    def create_user_secrets(
        self,
        user: str,
        provider: Union[
            str, schemas.SecretProviderName
        ] = schemas.SecretProviderName.vault,
        secrets: dict = None,
    ):
        """Create user-context secret in Vault. Please refer to :py:func:`create_project_secrets` for more details
        and status of this functionality.

        Note:
                This method is currently in technical preview, and requires a HashiCorp Vault infrastructure
                properly set up and connected to the MLRun API server.

        :param user: The user context for which to generate the infra and store secrets.
        :param provider: The name of the secrets-provider to work with. Currently only ``vault`` is supported.
        :param secrets: A set of secret values to store within the Vault.
        """
        path = "user-secrets"
        secrets_creation_request = schemas.UserSecretCreationRequest(
            user=user,
            provider=provider,
            secrets=secrets,
        )
        body = secrets_creation_request.dict()
        error_message = f"Failed creating user secrets - {user}"
        self.api_call(
            "POST",
            path,
            error_message,
            body=dict_to_json(body),
        )

    @staticmethod
    def _validate_version_compatibility(server_version, client_version) -> bool:
        try:
            parsed_server_version = semver.VersionInfo.parse(server_version)
            parsed_client_version = semver.VersionInfo.parse(client_version)
        except ValueError:
            # This will mostly happen in dev scenarios when the version is unstable and such - therefore we're ignoring
            logger.warning(
                "Unable to parse server or client version. Assuming compatible",
                server_version=server_version,
                client_version=client_version,
            )
            return True
        if (parsed_server_version.major == 0 and parsed_server_version.minor == 0) or (
            parsed_client_version.major == 0 and parsed_client_version.minor == 0
        ):
            logger.warning(
                "Server or client version is unstable. Assuming compatible",
                server_version=server_version,
                client_version=client_version,
            )
            return True
        if parsed_server_version.major != parsed_client_version.major:
            logger.warning(
                "Server and client versions are incompatible",
                parsed_server_version=parsed_server_version,
                parsed_client_version=parsed_client_version,
            )
            return False
        if parsed_server_version.minor != parsed_client_version.minor:
            logger.info(
                "Server and client versions are not the same",
                parsed_server_version=parsed_server_version,
                parsed_client_version=parsed_client_version,
            )
        return True

    def create_model_endpoint(
        self,
        project: str,
        endpoint_id: str,
        model_endpoint: ModelEndpoint,
    ):
        """
        Creates a DB record with the given model_endpoint record.

        :param project: The name of the project.
        :param endpoint_id: The id of the endpoint.
        :param model_endpoint: An object representing the model endpoint.
        """
<<<<<<< HEAD
        print('[EYAL]: before api of model endpoint')
        print('[EYAL]: project: ', project)
        print('[EYAL]: endpoint id: ', endpoint_id)
        print('[EYAL]: model endpoint: ', model_endpoint.json())
=======

>>>>>>> 264da255
        path = f"projects/{project}/model-endpoints/{endpoint_id}"
        self.api_call(
            method="POST",
            path=path,
            body=model_endpoint.json(),
        )

    def delete_model_endpoint(
        self,
        project: str,
        endpoint_id: str,
    ):
        """
        Deletes the KV record of a given model endpoint, project and endpoint_id are used for lookup

        :param project: The name of the project
        :param endpoint_id: The id of the endpoint
        """

        path = f"projects/{project}/model-endpoints/{endpoint_id}"
        self.api_call(
            method="DELETE",
            path=path,
        )

    def list_model_endpoints(
        self,
        project: str,
        model: Optional[str] = None,
        function: Optional[str] = None,
        labels: List[str] = None,
        start: str = "now-1h",
        end: str = "now",
        metrics: Optional[List[str]] = None,
        top_level: bool = False,
        uids: Optional[List[str]] = None,
            convert_to_endpoint_object=True,
    ) -> schemas.ModelEndpointList:
        """
        Returns a list of ModelEndpointState objects. Each object represents the current state of a model endpoint.
        This functions supports filtering by the following parameters:
        1) model
        2) function
        3) labels
        By default, when no filters are applied, all available endpoints for the given project will be listed.

        In addition, this functions provides a facade for listing endpoint related metrics. This facade is time-based
        and depends on the 'start' and 'end' parameters. By default, when the metrics parameter is None, no metrics are
        added to the output of this function.

        :param project: The name of the project
        :param model: The name of the model to filter by
        :param function: The name of the function to filter by
        :param labels: A list of labels to filter by. Label filters work by either filtering a specific value of a label
            (i.e. list("key==value")) or by looking for the existence of a given key (i.e. "key")
        :param metrics: A list of metrics to return for each endpoint, read more in 'TimeMetric'
        :param start: The start time of the metrics. Can be represented by a string containing an RFC 3339
                                 time, a Unix timestamp in milliseconds, a relative time (`'now'` or
                                 `'now-[0-9]+[mhd]'`, where `m` = minutes, `h` = hours, and `'d'` =
                                 days), or 0 for the earliest time.
        :param end: The end time of the metrics. Can be represented by a string containing an RFC 3339
                                 time, a Unix timestamp in milliseconds, a relative time (`'now'` or
                                 `'now-[0-9]+[mhd]'`, where `m` = minutes, `h` = hours, and `'d'` =
                                 days), or 0 for the earliest time.
        :param top_level: if true will return only routers and endpoint that are NOT children of any router
        :param uids: if passed will return ModelEndpointList of endpoints with uid in uids
        """

        path = f"projects/{project}/model-endpoints"
        response = self.api_call(
            method="GET",
            path=path,
            params={
                "model": model,
                "function": function,
                "label": labels or [],
                "start": start,
                "end": end,
                "metric": metrics or [],
                "top-level": top_level,
                "uid": uids,
                "convert_to_endpoint_object": convert_to_endpoint_object
            },
        )
        return schemas.ModelEndpointList(**response.json())

    def get_model_endpoint(
        self,
        project: str,
        endpoint_id: str,
        start: Optional[str] = None,
        end: Optional[str] = None,
        metrics: Optional[List[str]] = None,
        feature_analysis: bool = False,
<<<<<<< HEAD
                        convert_to_endpoint_object: bool = True,
=======
>>>>>>> 264da255
    ) -> schemas.ModelEndpoint:
        """
        Returns a ModelEndpoint object with additional metrics and feature related data.

        :param project: The name of the project
        :param endpoint_id: The id of the model endpoint
        :param metrics: A list of metrics to return for each endpoint, read more in 'TimeMetric'
        :param start: The start time of the metrics. Can be represented by a string containing an RFC 3339
                      time, a Unix timestamp in milliseconds, a relative time (`'now'` or `'now-[0-9]+[mhd]'`,
                      where `m` = minutes, `h` = hours, and `'d'` = days), or 0 for the earliest time.
        :param end: The end time of the metrics. Can be represented by a string containing an RFC 3339
                    time, a Unix timestamp in milliseconds, a relative time (`'now'` or `'now-[0-9]+[mhd]'`,
                    where `m` = minutes, `h` = hours, and `'d'` = days), or 0 for the earliest time.
        :param feature_analysis: When True, the base feature statistics and current feature statistics will be added to
            the output of the resulting object
        """

        path = f"projects/{project}/model-endpoints/{endpoint_id}"
        response = self.api_call(
            method="GET",
            path=path,
            params={
                "start": start,
                "end": end,
                "metric": metrics or [],
                "feature_analysis": feature_analysis,
                "convert_to_endpoint_object": convert_to_endpoint_object
            },
        )
        return schemas.ModelEndpoint(**response.json())

    def patch_model_endpoint(
        self,
        project: str,
        endpoint_id: str,
        attributes: dict,
    ):
        """
        Updates model endpoint with provided attributes.

        :param project: The name of the project.
        :param endpoint_id: The id of the endpoint.
        :param attributes: Dictionary of attributes that will be used for update the model endpoint. The keys
                           of this dictionary should exist in the target table. Note that the values should be
<<<<<<< HEAD
                           from type string or from a valid numerical type such as int or float.
=======
                           from type string or from a valid numerical type such as int or float. More details
                           about the model endpoint available attributes can be found under
                           :py:class:`~mlrun.api.schemas.ModelEndpoint`.
>>>>>>> 264da255

                           example::

                           # Generate current stats for two features
                           current_stats = {'tvd_sum': 2.2,
                                            'tvd_mean': 0.5,
                                            'hellinger_sum': 3.6,
                                            'hellinger_mean': 0.9,
                                            'kld_sum': 24.2,
                                            'kld_mean': 6.0,
                                            'f1': {'tvd': 0.5, 'hellinger': 1.0, 'kld': 6.4},
                                            'f2': {'tvd': 0.5, 'hellinger': 1.0, 'kld': 6.5}}

                           # Create attributes dictionary according to the required format
                           attributes = {
                                "current_stats": json.dumps(current_stats),
                                "drift_status": "DRIFT_DETECTED",
                           }

        """

        attributes = {"attributes": _as_json(attributes)}
        path = f"projects/{project}/model-endpoints/{endpoint_id}"
        self.api_call(
            method="PATCH",
            path=path,
            params=attributes,
        )

    def create_marketplace_source(
        self, source: Union[dict, schemas.IndexedMarketplaceSource]
    ):
        """
        Add a new marketplace source.

        MLRun maintains an ordered list of marketplace sources (“sources”) Each source has
        its details registered and its order within the list. When creating a new source, the special order ``-1``
        can be used to mark this source as last in the list. However, once the source is in the MLRun list,
        its order will always be ``>0``.

        The global marketplace source always exists in the list, and is always the last source
        (``order = -1``). It cannot be modified nor can it be moved to another order in the list.

        The source object may contain credentials which are needed to access the datastore where the source is stored.
        These credentials are not kept in the MLRun DB, but are stored inside a kubernetes secret object maintained by
        MLRun. They are not returned through any API from MLRun.

        Example::

            import mlrun.api.schemas

            # Add a private source as the last one (will be #1 in the list)
            private_source = mlrun.api.schemas.IndexedMarketplaceSource(
                order=-1,
                source=mlrun.api.schemas.MarketplaceSource(
                    metadata=mlrun.api.schemas.MarketplaceObjectMetadata(name="priv", description="a private source"),
                    spec=mlrun.api.schemas.MarketplaceSourceSpec(path="/local/path/to/source", channel="development")
                )
            )
            db.create_marketplace_source(private_source)

            # Add another source as 1st in the list - will push previous one to be #2
            another_source = mlrun.api.schemas.IndexedMarketplaceSource(
                order=1,
                source=mlrun.api.schemas.MarketplaceSource(
                    metadata=mlrun.api.schemas.MarketplaceObjectMetadata(name="priv-2", description="another source"),
                    spec=mlrun.api.schemas.MarketplaceSourceSpec(
                        path="/local/path/to/source/2",
                        channel="development",
                        credentials={...}
                    )
                )
            )
            db.create_marketplace_source(another_source)

        :param source: The source and its order, of type
            :py:class:`~mlrun.api.schemas.marketplace.IndexedMarketplaceSource`, or in dictionary form.
        :returns: The source object as inserted into the database, with credentials stripped.
        """
        path = "marketplace/sources"
        if isinstance(source, schemas.IndexedMarketplaceSource):
            source = source.dict()
        response = self.api_call(method="POST", path=path, json=source)
        return schemas.IndexedMarketplaceSource(**response.json())

    def store_marketplace_source(
        self, source_name: str, source: Union[dict, schemas.IndexedMarketplaceSource]
    ):
        """
        Create or replace a marketplace source.
        For an example of the source format and explanation of the source order logic,
        please see :py:func:`~create_marketplace_source`. This method can be used to modify the source itself or its
        order in the list of sources.

        :param source_name: Name of the source object to modify/create. It must match the ``source.metadata.name``
            parameter in the source itself.
        :param source: Source object to store in the database.
        :returns: The source object as stored in the DB.
        """
        path = f"marketplace/sources/{source_name}"
        if isinstance(source, schemas.IndexedMarketplaceSource):
            source = source.dict()

        response = self.api_call(method="PUT", path=path, json=source)
        return schemas.IndexedMarketplaceSource(**response.json())

    def list_marketplace_sources(self):
        """
        List marketplace sources in the MLRun DB.
        """
        path = "marketplace/sources"
        response = self.api_call(method="GET", path=path).json()
        results = []
        for item in response:
            results.append(schemas.IndexedMarketplaceSource(**item))
        return results

    def get_marketplace_source(self, source_name: str):
        """
        Retrieve a marketplace source from the DB.

        :param source_name: Name of the marketplace source to retrieve.
        """
        path = f"marketplace/sources/{source_name}"
        response = self.api_call(method="GET", path=path)
        return schemas.IndexedMarketplaceSource(**response.json())

    def delete_marketplace_source(self, source_name: str):
        """
        Delete a marketplace source from the DB.
        The source will be deleted from the list, and any following sources will be promoted - for example, if the
        1st source is deleted, the 2nd source will become #1 in the list.
        The global marketplace source cannot be deleted.

        :param source_name: Name of the marketplace source to delete.
        """
        path = f"marketplace/sources/{source_name}"
        self.api_call(method="DELETE", path=path)

    def get_marketplace_catalog(
        self,
        source_name: str,
        channel: str = None,
        version: str = None,
        tag: str = None,
        force_refresh: bool = False,
    ):
        """
        Retrieve the item catalog for a specified marketplace source.
        The list of items can be filtered according to various filters, using item's metadata to filter.

        :param source_name: Name of the source.
        :param channel: Filter items according to their channel. For example ``development``.
        :param version: Filter items according to their version.
        :param tag: Filter items based on tag.
        :param force_refresh: Make the server fetch the catalog from the actual marketplace source,
            rather than rely on cached information which may exist from previous get requests. For example,
            if the source was re-built,
            this will make the server get the updated information. Default is ``False``.
        :returns: :py:class:`~mlrun.api.schemas.marketplace.MarketplaceCatalog` object, which is essentially a list
            of :py:class:`~mlrun.api.schemas.marketplace.MarketplaceItem` entries.
        """
        path = (f"marketplace/sources/{source_name}/items",)
        params = {
            "channel": channel,
            "version": version,
            "tag": tag,
            "force-refresh": force_refresh,
        }
        response = self.api_call(method="GET", path=path, params=params)
        return schemas.MarketplaceCatalog(**response.json())

    def get_marketplace_item(
        self,
        source_name: str,
        item_name: str,
        channel: str = "development",
        version: str = None,
        tag: str = "latest",
        force_refresh: bool = False,
    ):
        """
        Retrieve a specific marketplace item.

        :param source_name: Name of source.
        :param item_name: Name of the item to retrieve, as it appears in the catalog.
        :param channel: Get the item from the specified channel. Default is ``development``.
        :param version: Get a specific version of the item. Default is ``None``.
        :param tag: Get a specific version of the item identified by tag. Default is ``latest``.
        :param force_refresh: Make the server fetch the information from the actual marketplace
            source, rather than
            rely on cached information. Default is ``False``.
        :returns: :py:class:`~mlrun.api.schemas.marketplace.MarketplaceItem`.
        """
        path = (f"marketplace/sources/{source_name}/items/{item_name}",)
        params = {
            "channel": channel,
            "version": version,
            "tag": tag,
            "force-refresh": force_refresh,
        }
        response = self.api_call(method="GET", path=path, params=params)
        return schemas.MarketplaceItem(**response.json())

    def verify_authorization(
        self, authorization_verification_input: schemas.AuthorizationVerificationInput
    ):
        """Verifies authorization for the provided action on the provided resource.

        :param authorization_verification_input: Instance of
            :py:class:`~mlrun.api.schemas.AuthorizationVerificationInput` that includes all the needed parameters for
            the auth verification
        """
        error_message = "Authorization check failed"
        self.api_call(
            "POST",
            "authorization/verifications",
            error_message,
            body=dict_to_json(authorization_verification_input.dict()),
        )

    def trigger_migrations(self) -> Optional[schemas.BackgroundTask]:
        """Trigger migrations (will do nothing if no migrations are needed) and wait for them to finish if actually
        triggered
        :returns: :py:class:`~mlrun.api.schemas.BackgroundTask`.
        """
        response = self.api_call(
            "POST",
            "operations/migrations",
            "Failed triggering migrations",
        )
        if response.status_code == http.HTTPStatus.ACCEPTED:
            background_task = schemas.BackgroundTask(**response.json())
            return self._wait_for_background_task_to_reach_terminal_state(
                background_task.metadata.name
            )
        return None


def _as_json(obj):
    fn = getattr(obj, "to_json", None)
    if fn:
        return fn()
    return dict_to_json(obj)<|MERGE_RESOLUTION|>--- conflicted
+++ resolved
@@ -202,6 +202,7 @@
                 retry_on_exception=config.httpdb.retry_api_call_on_exception
                 == mlrun.api.schemas.HTTPSessionRetryMode.enabled.value
             )
+
         try:
             response = self.session.request(
                 method, url, timeout=timeout, verify=False, **kw
@@ -2550,14 +2551,7 @@
         :param endpoint_id: The id of the endpoint.
         :param model_endpoint: An object representing the model endpoint.
         """
-<<<<<<< HEAD
-        print('[EYAL]: before api of model endpoint')
-        print('[EYAL]: project: ', project)
-        print('[EYAL]: endpoint id: ', endpoint_id)
-        print('[EYAL]: model endpoint: ', model_endpoint.json())
-=======
-
->>>>>>> 264da255
+
         path = f"projects/{project}/model-endpoints/{endpoint_id}"
         self.api_call(
             method="POST",
@@ -2652,10 +2646,7 @@
         end: Optional[str] = None,
         metrics: Optional[List[str]] = None,
         feature_analysis: bool = False,
-<<<<<<< HEAD
                         convert_to_endpoint_object: bool = True,
-=======
->>>>>>> 264da255
     ) -> schemas.ModelEndpoint:
         """
         Returns a ModelEndpoint object with additional metrics and feature related data.
@@ -2700,13 +2691,7 @@
         :param endpoint_id: The id of the endpoint.
         :param attributes: Dictionary of attributes that will be used for update the model endpoint. The keys
                            of this dictionary should exist in the target table. Note that the values should be
-<<<<<<< HEAD
                            from type string or from a valid numerical type such as int or float.
-=======
-                           from type string or from a valid numerical type such as int or float. More details
-                           about the model endpoint available attributes can be found under
-                           :py:class:`~mlrun.api.schemas.ModelEndpoint`.
->>>>>>> 264da255
 
                            example::
 
