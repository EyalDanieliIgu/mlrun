--- conflicted
+++ resolved
@@ -237,23 +237,16 @@
                 db_session=self.db_session, auth_info=self.auth_info, function=fn
             )
 
-<<<<<<< HEAD
-            # Create tsdb table for model monitoring application results
-            self._create_tsdb_application_tables(
-                project=fn.metadata.project, access_key=self.model_monitoring_access_key
-            )
-
-            return {
-                "writer_data": fn.to_dict(),
-                "writer_ready": ready,
-            }
-=======
             logger.debug(
                 "Submitted the writer deployment",
                 writer_data=fn.to_dict(),
                 writer_ready=ready,
             )
->>>>>>> 2c925799
+            # Create tsdb table for model monitoring application results
+            self._create_tsdb_application_tables(
+                project=fn.metadata.project, access_key=self.model_monitoring_access_key
+            )
+
 
     def apply_and_create_stream_trigger(
         self, function: mlrun.runtimes.ServingRuntime, function_name: str = None
@@ -621,30 +614,6 @@
 
             tsdb_target.create_tsdb_application_tables()
 
-        #     # Create V3IO TSDB table
-        #     tsdb_path = mlrun.mlconf.get_model_monitoring_file_target_path(
-        #         project=project,
-        #         kind=mm_constants.FileTargetKind.MONITORING_APPS,
-        #         table=mm_constants.FileTargetKind.TSDB_APPLICATION_TABLE,
-        #     )
-        #
-        #     (
-        #         _,
-        #         tsdb_container,
-        #         tsdb_path,
-        #     ) = mlrun.common.model_monitoring.helpers.parse_model_endpoint_store_prefix(
-        #         tsdb_path
-        #     )
-        #
-        #     tsdb_configurations = {
-        #         "access_key": kwargs["access_key"],
-        #         "table": tsdb_path,
-        #         "container": tsdb_container,
-        #         "create_table": True,
-        #     }
-        #
-        # mlrun.model_monitoring.get_tsdb_store(project=project, **tsdb_configurations)
-
 
 def get_endpoint_features(
     feature_names: list[str],
