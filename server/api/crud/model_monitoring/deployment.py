# Copyright 2023 Iguazio
#
# Licensed under the Apache License, Version 2.0 (the "License");
# you may not use this file except in compliance with the License.
# You may obtain a copy of the License at
#
#   http://www.apache.org/licenses/LICENSE-2.0
#
# Unless required by applicable law or agreed to in writing, software
# distributed under the License is distributed on an "AS IS" BASIS,
# WITHOUT WARRANTIES OR CONDITIONS OF ANY KIND, either express or implied.
# See the License for the specific language governing permissions and
# limitations under the License.

import json
import os
import typing
from pathlib import Path

import nuclio
import sqlalchemy.orm

import mlrun.common.schemas
import mlrun.common.schemas.model_monitoring.constants as mm_constants
import mlrun.model_monitoring.api
import mlrun.model_monitoring.applications
import mlrun.model_monitoring.controller_handler
import mlrun.model_monitoring.stream_processing
import mlrun.model_monitoring.writer
import mlrun.serving.states
import server.api.api.endpoints.nuclio
import server.api.api.utils
import server.api.crud.model_monitoring.helpers
import server.api.utils.functions
import server.api.utils.singletons.k8s
from mlrun import feature_store as fstore
from mlrun.config import config
from mlrun.model_monitoring.writer import ModelMonitoringWriter
from mlrun.utils import logger
from server.api.utils.runtimes.nuclio import resolve_nuclio_version

_STREAM_PROCESSING_FUNCTION_PATH = mlrun.model_monitoring.stream_processing.__file__
_MONITORING_APPLICATION_CONTROLLER_FUNCTION_PATH = (
    mlrun.model_monitoring.controller_handler.__file__
)
_MONITORING_WRITER_FUNCTION_PATH = mlrun.model_monitoring.writer.__file__
_HISTOGRAM_DATA_DRIFT_APP_PATH = str(
    Path(mlrun.model_monitoring.applications.__file__).parent
    / "histogram_data_drift.py"
)


class MonitoringDeployment:
    def __init__(
        self,
        project: str,
        auth_info: mlrun.common.schemas.AuthInfo,
        db_session: sqlalchemy.orm.Session,
        model_monitoring_access_key: typing.Optional[str],
        parquet_batching_max_events: int = mlrun.mlconf.model_endpoint_monitoring.parquet_batching_max_events,
        max_parquet_save_interval: int = mlrun.mlconf.model_endpoint_monitoring.parquet_batching_timeout_secs,
    ) -> None:
        """
        Initialize a MonitoringDeployment object, which handles the deployment & scheduling of:
         1. model monitoring stream
         2. model monitoring controller
         3. model monitoring writer

        :param project:                     The name of the project.
        :param auth_info:                   The auth info of the request.
        :param db_session:                  A session that manages the current dialog with the database.
        :param model_monitoring_access_key: Access key to apply the model monitoring process.
        :param parquet_batching_max_events: Maximum number of events that will be used for writing the monitoring
                                            parquet by the monitoring stream function.
        :param max_parquet_save_interval:   Maximum number of seconds to hold events before they are written to the
                                            monitoring parquet target. Note that this value will be used to handle the
                                            offset by the scheduled batch job.
        """
        self.project = project
        self.auth_info = auth_info
        self.db_session = db_session
        self.model_monitoring_access_key = model_monitoring_access_key
        self._parquet_batching_max_events = parquet_batching_max_events
        self._max_parquet_save_interval = max_parquet_save_interval

    def deploy_monitoring_functions(
        self,
        base_period: int = 10,
        image: str = "mlrun/mlrun",
        deploy_histogram_data_drift_app: bool = True,
    ) -> None:
        """
        Deploy model monitoring application controller, writer and stream functions.

        :param base_period: The time period in minutes in which the model monitoring controller function
                            triggers. By default, the base period is 10 minutes.
        :param image:       The image of the model monitoring controller, writer & monitoring
                            stream functions, which are real time nuclio functino.
                            By default, the image is mlrun/mlrun.
        :param deploy_histogram_data_drift_app: If true, deploy the default histogram-based data drift application.
        """
        self.deploy_model_monitoring_controller(
            controller_image=image, base_period=base_period
        )
        self.deploy_model_monitoring_writer_application(writer_image=image)
        self.deploy_model_monitoring_stream_processing(stream_image=image)
        if deploy_histogram_data_drift_app:
            self.deploy_histogram_data_drift_app(image=image)
        # Create tsdb tables that will be used for storing the model monitoring data
        self._create_tsdb_tables(project=self.project)

    def deploy_model_monitoring_stream_processing(
        self, stream_image: str = "mlrun/mlrun", overwrite: bool = False
    ) -> None:
        """
        Deploying model monitoring stream real time nuclio function. The goal of this real time function is
        to monitor the log of the data stream. It is triggered when a new log entry is detected.
        It processes the new events into statistics that are then written to statistics databases.

        :param stream_image:                The image of the model monitoring stream function.
                                            By default, the image is mlrun/mlrun.
        :param overwrite:                   If true, overwrite the existing model monitoring stream. Default is False.
        """

        if not self._check_if_already_deployed(
            function_name=mm_constants.MonitoringFunctionNames.STREAM,
            overwrite=overwrite,
        ):
            # Get parquet target value for model monitoring stream function
            parquet_target = (
                server.api.crud.model_monitoring.helpers.get_monitoring_parquet_path(
                    db_session=self.db_session, project=self.project
                )
            )

            if (
                overwrite and not self.is_monitoring_stream_has_the_new_stream_trigger()
            ):  # in case of only adding the new stream trigger
                prev_stream_function = server.api.crud.Functions().get_function(
                    name=mm_constants.MonitoringFunctionNames.STREAM,
                    db_session=self.db_session,
                    project=self.project,
                )
                stream_image = prev_stream_function["spec"]["image"]

            fn = self._initial_model_monitoring_stream_processing_function(
                stream_image=stream_image, parquet_target=parquet_target
            )

            # Adding label to the function - will be used to identify the stream pod
            fn.metadata.labels = {"type": mm_constants.MonitoringFunctionNames.STREAM}

            fn, ready = server.api.utils.functions.build_function(
                db_session=self.db_session, auth_info=self.auth_info, function=fn
            )

            logger.debug(
                "Submitted the stream deployment",
                stream_data=fn.to_dict(),
                stream_ready=ready,
            )

    def deploy_model_monitoring_controller(
        self,
        base_period: int,
        controller_image: str = "mlrun/mlrun",
        overwrite: bool = False,
    ) -> None:
        """
        Deploy model monitoring application controller function.
        The main goal of the controller function is to handle the monitoring processing and triggering applications.

        :param base_period:                 The time period in minutes in which the model monitoring controller function
                                            triggers. By default, the base period is 10 minutes.
        :param controller_image:            The image of the model monitoring controller function.
                                            By default, the image is mlrun/mlrun.
        :param overwrite:                   If true, overwrite the existing model monitoring controller.
                                            By default, False.
        """
        if not self._check_if_already_deployed(
            function_name=mm_constants.MonitoringFunctionNames.APPLICATION_CONTROLLER,
            overwrite=overwrite,
        ):
            fn = self._get_model_monitoring_controller_function(image=controller_image)
            minutes = base_period
            hours = days = 0
            batch_dict = {
                mm_constants.EventFieldType.MINUTES: minutes,
                mm_constants.EventFieldType.HOURS: hours,
                mm_constants.EventFieldType.DAYS: days,
            }
            fn.set_env(
                mm_constants.EventFieldType.BATCH_INTERVALS_DICT,
                json.dumps(batch_dict),
            )

            fn.add_trigger(
                "cron_interval",
                spec=nuclio.CronTrigger(interval=f"{base_period}m"),
            )
            fn, ready = server.api.utils.functions.build_function(
                db_session=self.db_session, auth_info=self.auth_info, function=fn
            )

            logger.debug(
                "Submitted the controller deployment",
                controller_data=fn.to_dict(),
                controller_ready=ready,
            )

    def deploy_model_monitoring_writer_application(
        self, writer_image: str = "mlrun/mlrun", overwrite: bool = False
    ) -> None:
        """
        Deploying model monitoring writer real time nuclio function. The goal of this real time function is
        to write all the monitoring application result to the databases. It is triggered by those applications.
        It processes and writes the result to the databases.

        :param writer_image:                The image of the model monitoring writer function.
                                            By default, the image is mlrun/mlrun.
        :param overwrite:                   If true, overwrite the existing model monitoring writer. Default is False.
        """

        if not self._check_if_already_deployed(
            function_name=mm_constants.MonitoringFunctionNames.WRITER,
            overwrite=overwrite,
        ):
            fn = self._initial_model_monitoring_writer_function(
                writer_image=writer_image
            )

            # Adding label to the function - will be used to identify the writer pod
            fn.metadata.labels = {"type": mm_constants.MonitoringFunctionNames.WRITER}

            fn, ready = server.api.utils.functions.build_function(
                db_session=self.db_session, auth_info=self.auth_info, function=fn
            )

            logger.debug(
                "Submitted the writer deployment",
                writer_data=fn.to_dict(),
                writer_ready=ready,
            )
<<<<<<< HEAD
=======
            # Create tsdb table for model monitoring application results
            self._create_tsdb_application_tables()
>>>>>>> ffda0522

    def apply_and_create_stream_trigger(
        self, function: mlrun.runtimes.ServingRuntime, function_name: str = None
    ) -> mlrun.runtimes.ServingRuntime:
        """Adding stream source for the nuclio serving function. By default, the function has HTTP stream trigger along
        with another supported stream source that can be either Kafka or V3IO, depends on the stream path schema that is
        defined under mlrun.mlconf.model_endpoint_monitoring.store_prefixes. Note that if no valid stream path has been
        provided then the function will have a single HTTP stream source.

        :param function:                    The serving function object that will be applied with the stream trigger.
        :param function_name:               The name of the function that be applied with the stream trigger,
                                            None for model_monitoring_stream

        :return: ServingRuntime object with stream trigger.
        """

        # Get the stream path from the configuration
        stream_paths = server.api.crud.model_monitoring.get_stream_path(
            project=self.project, function_name=function_name
        )
        for i, stream_path in enumerate(stream_paths):
            if stream_path.startswith("kafka://"):
                topic, brokers = mlrun.datastore.utils.parse_kafka_url(url=stream_path)
                # Generate Kafka stream source
                stream_source = mlrun.datastore.sources.KafkaSource(
                    brokers=brokers,
                    topics=[topic],
                )
                function = stream_source.add_nuclio_trigger(function)

            if not mlrun.mlconf.is_ce_mode():
                if stream_path.startswith("v3io://"):
                    if "projects" in stream_path:
                        stream_args = (
                            config.model_endpoint_monitoring.application_stream_args
                        )
                        access_key = self.model_monitoring_access_key
                        kwargs = {"access_key": self.model_monitoring_access_key}
                    else:
                        stream_args = (
                            config.model_endpoint_monitoring.serving_stream_args
                        )
                        access_key = os.getenv("V3IO_ACCESS_KEY")
                        kwargs = {}
                    if mlrun.mlconf.is_explicit_ack(version=resolve_nuclio_version()):
                        kwargs["explicit_ack_mode"] = "explicitOnly"
                        kwargs["worker_allocation_mode"] = "static"
                    server.api.api.endpoints.nuclio.create_model_monitoring_stream(
                        project=self.project,
                        stream_path=stream_path,
                        access_key=access_key,
                        stream_args=stream_args,
                    )
                    # Generate V3IO stream trigger
                    function.add_v3io_stream_trigger(
                        stream_path=stream_path,
                        name=f"monitoring_{function_name}_trigger{f'_{i}' if i != 0 else ''}",
                        **kwargs,
                    )
                function = self._apply_access_key_and_mount_function(
                    function=function, function_name=function_name
                )
        # Add the default HTTP source
        http_source = mlrun.datastore.sources.HttpSource()
        function = http_source.add_nuclio_trigger(function)

        return function

    def _initial_model_monitoring_stream_processing_function(
        self,
        stream_image: str,
        parquet_target: str,
    ):
        """
        Initialize model monitoring stream processing function.

        :param stream_image:   The image of the model monitoring stream function.
        :param parquet_target: Path to model monitoring parquet file that will be generated by the
                               monitoring stream nuclio function.

        :return:               A function object from a mlrun runtime class

        """

        # Initialize Stream Processor object
        stream_processor = (
            mlrun.model_monitoring.stream_processing.EventStreamProcessor(
                project=self.project,
                parquet_batching_max_events=self._parquet_batching_max_events,
                parquet_batching_timeout_secs=self._max_parquet_save_interval,
                parquet_target=parquet_target,
                model_monitoring_access_key=self.model_monitoring_access_key,
            )
        )

        # Create a new serving function for the streaming process
        function = typing.cast(
            mlrun.runtimes.ServingRuntime,
            mlrun.code_to_function(
                name=mm_constants.MonitoringFunctionNames.STREAM,
                project=self.project,
                filename=_STREAM_PROCESSING_FUNCTION_PATH,
                kind=mlrun.run.RuntimeKinds.serving,
                image=stream_image,
            ),
        )
        function.set_db_connection(
            server.api.api.utils.get_run_db_instance(self.db_session)
        )

        # Create monitoring serving graph
        stream_processor.apply_monitoring_serving_graph(
            function,
            tsdb_service_provider=server.api.crud.secrets.get_project_secret_provider(
                project=self.project
            ),
        )

        # Set the project to the serving function
        function.metadata.project = self.project

        # Add stream triggers
        function = self.apply_and_create_stream_trigger(
            function=function, function_name=mm_constants.MonitoringFunctionNames.STREAM
        )

        # Apply feature store run configurations on the serving function
        run_config = fstore.RunConfig(function=function, local=False)
        function.spec.parameters = run_config.parameters

        return function

    def _get_model_monitoring_controller_function(self, image: str):
        """
        Initialize model monitoring controller function.

        :param image:         Base docker image to use for building the function container
        :return:              A function object from a mlrun runtime class
        """
        # Create job function runtime for the controller
        function = mlrun.code_to_function(
            name=mm_constants.MonitoringFunctionNames.APPLICATION_CONTROLLER,
            project=self.project,
            filename=_MONITORING_APPLICATION_CONTROLLER_FUNCTION_PATH,
            kind=mlrun.run.RuntimeKinds.nuclio,
            image=image,
            handler="handler",
        )
        function.set_db_connection(
            server.api.api.utils.get_run_db_instance(self.db_session)
        )

        # Set the project to the job function
        function.metadata.project = self.project

        function = self._apply_access_key_and_mount_function(
            function=function,
            function_name=mm_constants.MonitoringFunctionNames.APPLICATION_CONTROLLER,
        )

        # Enrich runtime with the required configurations
        server.api.api.utils.apply_enrichment_and_validation_on_function(
            function, self.auth_info
        )

        return function

    def _apply_access_key_and_mount_function(
        self,
        function: typing.Union[
            mlrun.runtimes.KubejobRuntime, mlrun.runtimes.ServingRuntime
        ],
        function_name: str = None,
    ) -> typing.Union[mlrun.runtimes.KubejobRuntime, mlrun.runtimes.ServingRuntime]:
        """Applying model monitoring access key on the provided function when using V3IO path. In addition, this method
        mount the V3IO path for the provided function to configure the access to the system files.

        :param function:                    Model monitoring function object that will be filled with the access key and
                                            the access to the system files.

        :return: function runtime object with access key and access to system files.
        """

        if (
            function_name in mm_constants.MonitoringFunctionNames.list()
            and not mlrun.mlconf.is_ce_mode()
        ):
            # Set model monitoring access key for managing permissions
            function.set_env_from_secret(
                mm_constants.ProjectSecretKeys.ACCESS_KEY,
                server.api.utils.singletons.k8s.get_k8s_helper().get_project_secret_name(
                    self.project
                ),
                server.api.crud.secrets.Secrets().generate_client_project_secret_key(
                    server.api.crud.secrets.SecretsClientType.model_monitoring,
                    mm_constants.ProjectSecretKeys.ACCESS_KEY,
                ),
            )

            function.metadata.credentials.access_key = self.model_monitoring_access_key
            function.apply(mlrun.v3io_cred())

            # Ensure that the auth env vars are set
            server.api.api.utils.ensure_function_has_auth_set(function, self.auth_info)
        return function

    def _initial_model_monitoring_writer_function(self, writer_image: str):
        """
        Initialize model monitoring writer function.

        :param writer_image:                The image of the model monitoring writer function.

        :return:                            A function object from a mlrun runtime class
        """

        # Create a new serving function for the streaming process
        function = mlrun.code_to_function(
            name=mm_constants.MonitoringFunctionNames.WRITER,
            project=self.project,
            filename=_MONITORING_WRITER_FUNCTION_PATH,
            kind=mlrun.run.RuntimeKinds.serving,
            image=writer_image,
        )
        function.set_db_connection(
            server.api.api.utils.get_run_db_instance(self.db_session)
        )

        # Create writer monitoring serving graph
        graph = function.set_topology(mlrun.serving.states.StepKinds.flow)
        graph.to(
            ModelMonitoringWriter(
                project=self.project,
                tsdb_secret_provider=server.api.crud.secrets.get_project_secret_provider(
                    project=self.project
                ),
            )
        ).respond()  # writer

        # Set the project to the serving function
        function.metadata.project = self.project

        # Add stream triggers
        function = self.apply_and_create_stream_trigger(
            function=function,
            function_name=mm_constants.MonitoringFunctionNames.WRITER,
        )

        # Apply feature store run configurations on the serving function
        run_config = fstore.RunConfig(function=function, local=False)
        function.spec.parameters = run_config.parameters

        return function

    def _check_if_already_deployed(
        self, function_name: str, overwrite: bool = False
    ) -> bool:
        """
         If overwrite equal False the method check the desired function is all ready deployed

        :param function_name:   The name of the function to check.
        :param overwrite:       If true, overwrite the existing model monitoring controller.
                                By default, False.

        :return:                True if the function is already deployed, otherwise False.
        """
        if not overwrite:
            logger.info(
                f"Checking if {function_name} is already deployed",
                project=self.project,
            )
            try:
                # validate that the function has not yet been deployed
                mlrun.runtimes.nuclio.function.get_nuclio_deploy_status(
                    name=function_name,
                    project=self.project,
                    tag="",
                    auth_info=self.auth_info,
                )
                logger.info(
                    f"Detected {function_name} function already deployed",
                    project=self.project,
                )
                return True
            except mlrun.errors.MLRunNotFoundError:
                pass
        logger.info(f"Deploying {function_name} function", project=self.project)
        return False

    def deploy_histogram_data_drift_app(self, image: str) -> None:
        """
        Deploy the histogram data drift application.

        :param image: The image on with the function will run.
        """
        logger.info("Preparing the histogram data drift function")
        func = mlrun.model_monitoring.api._create_model_monitoring_function_base(
            project=self.project,
            func=_HISTOGRAM_DATA_DRIFT_APP_PATH,
            name=mm_constants.HistogramDataDriftApplicationConstants.NAME,
            application_class="HistogramDataDriftApplication",
            image=image,
        )

        if not mlrun.mlconf.is_ce_mode():
            logger.info("Setting the access key for the histogram data drift function")
            func.metadata.credentials.access_key = self.model_monitoring_access_key
            server.api.api.utils.ensure_function_has_auth_set(func, self.auth_info)
            logger.info("Ensured the histogram data drift function auth")

        func.set_label(
            mm_constants.ModelMonitoringAppLabel.KEY,
            mm_constants.ModelMonitoringAppLabel.VAL,
        )

        fn, ready = server.api.utils.functions.build_function(
            db_session=self.db_session, auth_info=self.auth_info, function=func
        )

        logger.debug(
            "Submitted the histogram data drift app deployment",
            app_data=fn.to_dict(),
            app_ready=ready,
        )

    def is_monitoring_stream_has_the_new_stream_trigger(self) -> bool:
        """
        Check if the monitoring stream function has the new stream trigger.

        :return: True if the monitoring stream function has the new stream trigger, otherwise False.
        """

        try:
            function = server.api.crud.Functions().get_function(
                name=mm_constants.MonitoringFunctionNames.STREAM,
                db_session=self.db_session,
                project=self.project,
            )
        except mlrun.errors.MLRunNotFoundError:
            logger.info(
                "The stream function is not deployed yet when the user will run `enable_model_monitoring` "
                "the stream function will be deployed with the new & the old stream triggers",
                project=self.project,
            )
            return True

        if (
            function["spec"]["config"].get(
                f"spec.triggers.monitoring_{mm_constants.MonitoringFunctionNames.STREAM}_trigger_1"
            )
            is None
        ):
            logger.info(
                "The stream function needs to be updated with the new stream trigger",
                project=self.project,
            )
            return False
        return True

<<<<<<< HEAD
    @staticmethod
    def _create_tsdb_tables(project: str):
        """Create the TSDB tables using the TSDB connector. At the moment we support 3 types of tables:
        - app_results: a detailed result that includes status, kind, extra data, etc.
        - metrics: a basic key value that represents a numeric metric.
        - predictions: latency of each prediction."""

        tsdb_connector: mlrun.model_monitoring.db.TSDBConnector = (
            mlrun.model_monitoring.get_tsdb_connector(
                project=project,
                secret_provider=server.api.crud.secrets.get_project_secret_provider(
                    project=project
                ),
            )
        )

        tsdb_connector.create_tables()
=======
    def _create_tsdb_application_tables(self) -> None:
        """
        Each project writer service writes the application results into a single TSDB
        table and therefore the target table is created during the writer deployment
        """
        mlrun.model_monitoring.get_tsdb_connector(
            project=self.project,
        ).create_tsdb_application_tables()
>>>>>>> ffda0522


def get_endpoint_features(
    feature_names: list[str],
    feature_stats: dict = None,
    current_stats: dict = None,
) -> list[mlrun.common.schemas.Features]:
    """
    Getting a new list of features that exist in feature_names along with their expected (feature_stats) and
    actual (current_stats) stats. The expected stats were calculated during the creation of the model endpoint,
    usually based on the data from the Model Artifact. The actual stats are based on the results from the latest
    model monitoring batch job.

    param feature_names: List of feature names.
    param feature_stats: Dictionary of feature stats that were stored during the creation of the model endpoint
                         object.
    param current_stats: Dictionary of the latest stats that were stored during the last run of the model monitoring
                         batch job.

    return: List of feature objects. Each feature has a name, weight, expected values, and actual values. More info
            can be found under `mlrun.common.schemas.Features`.
    """

    # Initialize feature and current stats dictionaries
    safe_feature_stats = feature_stats or {}
    safe_current_stats = current_stats or {}

    # Create feature object and add it to a general features list
    features = []
    for name in feature_names:
        if feature_stats is not None and name not in feature_stats:
            logger.warn("Feature missing from 'feature_stats'", name=name)
        if current_stats is not None and name not in current_stats:
            logger.warn("Feature missing from 'current_stats'", name=name)
        f = mlrun.common.schemas.Features.new(
            name, safe_feature_stats.get(name), safe_current_stats.get(name)
        )
        features.append(f)
    return features<|MERGE_RESOLUTION|>--- conflicted
+++ resolved
@@ -241,11 +241,6 @@
                 writer_data=fn.to_dict(),
                 writer_ready=ready,
             )
-<<<<<<< HEAD
-=======
-            # Create tsdb table for model monitoring application results
-            self._create_tsdb_application_tables()
->>>>>>> ffda0522
 
     def apply_and_create_stream_trigger(
         self, function: mlrun.runtimes.ServingRuntime, function_name: str = None
@@ -604,7 +599,6 @@
             return False
         return True
 
-<<<<<<< HEAD
     @staticmethod
     def _create_tsdb_tables(project: str):
         """Create the TSDB tables using the TSDB connector. At the moment we support 3 types of tables:
@@ -622,16 +616,6 @@
         )
 
         tsdb_connector.create_tables()
-=======
-    def _create_tsdb_application_tables(self) -> None:
-        """
-        Each project writer service writes the application results into a single TSDB
-        table and therefore the target table is created during the writer deployment
-        """
-        mlrun.model_monitoring.get_tsdb_connector(
-            project=self.project,
-        ).create_tsdb_application_tables()
->>>>>>> ffda0522
 
 
 def get_endpoint_features(
