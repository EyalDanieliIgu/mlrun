--- conflicted
+++ resolved
@@ -591,11 +591,7 @@
     @staticmethod
     def _adjust_stats(
         model_endpoint,
-<<<<<<< HEAD
-    ) -> tuple[dict, list]:
-=======
     ) -> mlrun.common.model_monitoring.helpers.FeatureStats:
->>>>>>> bcb163bd
         """
         Create a clean version of feature names for `feature_stats`.
 
