# Copyright 2023 Iguazio
#
# Licensed under the Apache License, Version 2.0 (the "License");
# you may not use this file except in compliance with the License.
# You may obtain a copy of the License at
#
#   http://www.apache.org/licenses/LICENSE-2.0
#
# Unless required by applicable law or agreed to in writing, software
# distributed under the License is distributed on an "AS IS" BASIS,
# WITHOUT WARRANTIES OR CONDITIONS OF ANY KIND, either express or implied.
# See the License for the specific language governing permissions and
# limitations under the License.

import json
from dataclasses import dataclass
from datetime import datetime, timedelta
from http import HTTPStatus
from typing import Annotated, Literal, Optional, Union

from fastapi import APIRouter, Depends, Query
from fastapi.concurrency import run_in_threadpool
from sqlalchemy.orm import Session

import mlrun.common.schemas
import mlrun.common.schemas.model_monitoring.model_endpoints
import mlrun.model_monitoring.db.stores.v3io_kv.kv_store
import mlrun.model_monitoring.db.v3io_tsdb_reader
import mlrun.utils.helpers
import server.api.api.deps
import server.api.crud
import server.api.utils.auth.verifier
from mlrun.errors import MLRunConflictError

router = APIRouter(prefix="/projects/{project}/model-endpoints")


@router.post(
    "/{endpoint_id}",
    response_model=mlrun.common.schemas.ModelEndpoint,
)
async def create_model_endpoint(
    project: str,
    endpoint_id: str,
    model_endpoint: mlrun.common.schemas.ModelEndpoint,
    auth_info: mlrun.common.schemas.AuthInfo = Depends(
        server.api.api.deps.authenticate_request
    ),
    db_session: Session = Depends(server.api.api.deps.get_db_session),
) -> mlrun.common.schemas.ModelEndpoint:
    """
    Create a DB record of a given `ModelEndpoint` object.

    :param project:         The name of the project.
    :param endpoint_id:     The unique id of the model endpoint.
    :param model_endpoint:  Model endpoint object to record in DB.
    :param auth_info:       The auth info of the request.
    :param db_session:      A session that manages the current dialog with the database. When creating a new model
                            endpoint id record, we need to use the db session for getting information from an existing
                            model artifact and also for storing the new model monitoring feature set.

    :return: A Model endpoint object.
    """

    await server.api.utils.auth.verifier.AuthVerifier().query_project_resource_permissions(
        resource_type=mlrun.common.schemas.AuthorizationResourceTypes.model_endpoint,
        project_name=project,
        resource_name=endpoint_id,
        action=mlrun.common.schemas.AuthorizationAction.store,
        auth_info=auth_info,
    )

    if project != model_endpoint.metadata.project:
        raise MLRunConflictError(
            f"Can't store endpoint of project {model_endpoint.metadata.project} into project {project}"
        )
    if endpoint_id != model_endpoint.metadata.uid:
        raise MLRunConflictError(
            f"Mismatch between endpoint_id {endpoint_id} and ModelEndpoint.metadata.uid {model_endpoint.metadata.uid}."
            f"\nMake sure the supplied function_uri, and model are configured as intended"
        )

    return await run_in_threadpool(
        server.api.crud.ModelEndpoints().create_model_endpoint,
        db_session=db_session,
        model_endpoint=model_endpoint,
    )


@router.patch(
    "/{endpoint_id}",
    response_model=mlrun.common.schemas.ModelEndpoint,
)
async def patch_model_endpoint(
    project: str,
    endpoint_id: str,
    attributes: str = None,
    auth_info: mlrun.common.schemas.AuthInfo = Depends(
        server.api.api.deps.authenticate_request
    ),
) -> mlrun.common.schemas.ModelEndpoint:
    """
    Update a DB record of a given `ModelEndpoint` object.

    :param project:       The name of the project.
    :param endpoint_id:   The unique id of the model endpoint.
    :param attributes:    Attributes that will be updated. The input is provided in a json structure that will be
                          converted into a dictionary before applying the patch process. Note that the keys of
                          the dictionary should exist in the DB target.

                          example::

                          attributes = {"drift_status": "POSSIBLE_DRIFT", "state": "new_state"}

    :param auth_info:     The auth info of the request.

    :return: A Model endpoint object.
    """

    await server.api.utils.auth.verifier.AuthVerifier().query_project_resource_permissions(
        resource_type=mlrun.common.schemas.AuthorizationResourceTypes.model_endpoint,
        project_name=project,
        resource_name=endpoint_id,
        action=mlrun.common.schemas.AuthorizationAction.update,
        auth_info=auth_info,
    )

    if not attributes:
        raise mlrun.errors.MLRunNotFoundError(
            f"No attributes provided for patching the model endpoint {endpoint_id}",
        )
    return await run_in_threadpool(
        server.api.crud.ModelEndpoints().patch_model_endpoint,
        project=project,
        endpoint_id=endpoint_id,
        attributes=json.loads(attributes),
    )


@router.delete(
    "/{endpoint_id}",
    status_code=HTTPStatus.NO_CONTENT.value,
)
async def delete_model_endpoint(
    project: str,
    endpoint_id: str,
    auth_info: mlrun.common.schemas.AuthInfo = Depends(
        server.api.api.deps.authenticate_request
    ),
):
    """
    Clears endpoint record from the DB based on endpoint_id.

    :param project:       The name of the project.
    :param endpoint_id:   The unique id of the model endpoint.
    :param auth_info:     The auth info of the request.

    """

    await server.api.utils.auth.verifier.AuthVerifier().query_project_resource_permissions(
        resource_type=mlrun.common.schemas.AuthorizationResourceTypes.model_endpoint,
        project_name=project,
        resource_name=endpoint_id,
        action=mlrun.common.schemas.AuthorizationAction.delete,
        auth_info=auth_info,
    )

    await run_in_threadpool(
        server.api.crud.ModelEndpoints().delete_model_endpoint,
        project=project,
        endpoint_id=endpoint_id,
    )


@router.get(
    "",
    response_model=mlrun.common.schemas.ModelEndpointList,
)
async def list_model_endpoints(
    project: str,
    model: Optional[str] = Query(None),
    function: Optional[str] = Query(None),
    labels: list[str] = Query([], alias="label"),
    start: str = Query(default="now-1h"),
    end: str = Query(default="now"),
    metrics: list[str] = Query([], alias="metric"),
    top_level: bool = Query(False, alias="top-level"),
    uids: list[str] = Query(None, alias="uid"),
    auth_info: mlrun.common.schemas.AuthInfo = Depends(
        server.api.api.deps.authenticate_request
    ),
) -> mlrun.common.schemas.ModelEndpointList:
    """
    Returns a list of endpoints of type 'ModelEndpoint', supports filtering by model, function, tag,
    labels or top level. By default, when no filters are applied, all available endpoints for the given project will be
    listed.

    If uids are passed: will return `ModelEndpointList` of endpoints with uid in uids
    Labels can be used to filter on the existence of a label:
    api/projects/{project}/model-endpoints/?label=mylabel

    Or on the value of a given label:
    api/projects/{project}/model-endpoints/?label=mylabel=1

    Multiple labels can be queried in a single request by either using "&" separator:
    api/projects/{project}/model-endpoints/?label=mylabel=1&label=myotherlabel=2

    Or by using a "," (comma) separator:
    api/projects/{project}/model-endpoints/?label=mylabel=1,myotherlabel=2
    Top level: if true will return only routers and endpoint that are NOT children of any router

    :param auth_info: The auth info of the request.
    :param project:   The name of the project.
    :param model:     The name of the model to filter by.
    :param function:  The name of the function to filter by.
    :param labels:    A list of labels to filter by. Label filters work by either filtering a specific value of a label
                      (i.e. list("key=value")) or by looking for the existence of a given key (i.e. "key").
    :param metrics:   A list of real-time metrics to return for each endpoint. There are pre-defined real-time metrics
                      for model endpoints such as predictions_per_second and latency_avg_5m but also custom metrics
                      defined by the user. Please note that these metrics are stored in the time series DB and the
                      results will be appeared under model_endpoint.spec.metrics of each endpoint.
<<<<<<< HEAD
    :param start:     The start time of the metrics.
    :param end:       The end time of the metrics.
=======
    :param start:     The start time of the metrics. Can be represented by a string containing an RFC 3339 time, a
                      Unix timestamp in milliseconds, a relative time (`'now'` or `'now-[0-9]+[mhd]'`, where
                      `m` = minutes, `h` = hours, `'d'` = days, and `'s'` = seconds), or 0 for the earliest time.
    :param end:       The end time of the metrics. Can be represented by a string containing an RFC 3339 time, a
                      Unix timestamp in milliseconds, a relative time (`'now'` or `'now-[0-9]+[mhd]'`, where
                      `m` = minutes, `h` = hours, `'d'` = days, and `'s'` = seconds), or 0 for the earliest time.
>>>>>>> f87f68f6
    :param top_level: If True will return only routers and endpoint that are NOT children of any router.
    :param uids:      Will return `ModelEndpointList` of endpoints with uid in uids.

    :return: An object of `ModelEndpointList` which is literally a list of model endpoints along with some metadata. To
             get a standard list of model endpoints use ModelEndpointList.endpoints.
    """

    await server.api.utils.auth.verifier.AuthVerifier().query_project_permissions(
        project_name=project,
        action=mlrun.common.schemas.AuthorizationAction.read,
        auth_info=auth_info,
    )

    endpoints = await run_in_threadpool(
        server.api.crud.ModelEndpoints().list_model_endpoints,
        auth_info=auth_info,
        project=project,
        model=model,
        function=function,
        labels=labels,
        metrics=metrics,
        start=start,
        end=end,
        top_level=top_level,
        uids=uids,
    )
    allowed_endpoints = await server.api.utils.auth.verifier.AuthVerifier().filter_project_resources_by_permissions(
        mlrun.common.schemas.AuthorizationResourceTypes.model_endpoint,
        endpoints.endpoints,
        lambda _endpoint: (
            _endpoint.metadata.project,
            _endpoint.metadata.uid,
        ),
        auth_info,
    )

    endpoints.endpoints = allowed_endpoints
    return endpoints


async def _verify_model_endpoint_read_permission(
    *, project: str, endpoint_id: str, auth_info: mlrun.common.schemas.AuthInfo
) -> None:
    await server.api.utils.auth.verifier.AuthVerifier().query_project_resource_permissions(
        mlrun.common.schemas.AuthorizationResourceTypes.model_endpoint,
        project_name=project,
        resource_name=endpoint_id,
        action=mlrun.common.schemas.AuthorizationAction.read,
        auth_info=auth_info,
    )


@router.get(
    "/{endpoint_id}",
    response_model=mlrun.common.schemas.ModelEndpoint,
)
async def get_model_endpoint(
    project: str,
    endpoint_id: str,
    start: str = Query(default="now-1h"),
    end: str = Query(default="now"),
    metrics: list[str] = Query([], alias="metric"),
    feature_analysis: bool = Query(default=False),
    auth_info: mlrun.common.schemas.AuthInfo = Depends(
        server.api.api.deps.authenticate_request
    ),
) -> mlrun.common.schemas.ModelEndpoint:
    """Get a single model endpoint object. You can apply different time series metrics that will be added to the
       result.


    :param project:                    The name of the project
    :param endpoint_id:                The unique id of the model endpoint.
<<<<<<< HEAD
    :param start:                      The start time of the metrics.
    :param end:                        The end time of the metrics.
=======
    :param start:                      The start time of the metrics. Can be represented by a string containing an RFC
                                       3339 time, a  Unix timestamp in milliseconds, a relative time (`'now'` or
                                       `'now-[0-9]+[mhd]'`, where `m` = minutes, `h` = hours, `'d'` = days, and `'s'`
                                       = seconds), or 0 for the earliest time.
    :param end:                        The end time of the metrics. Can be represented by a string containing an RFC
                                       3339 time, a  Unix timestamp in milliseconds, a relative time (`'now'` or
                                       `'now-[0-9]+[mhd]'`, where `m` = minutes, `h` = hours, `'d'` = days, and `'s'`
                                       = seconds), or 0 for the earliest time.
>>>>>>> f87f68f6
    :param metrics:                    A list of real-time metrics to return for the model endpoint. There are
                                       pre-defined real-time metrics for model endpoints such as predictions_per_second
                                       and latency_avg_5m but also custom metrics defined by the user. Please note that
                                       these metrics are stored in the time series DB and the results will be
                                       appeared under model_endpoint.spec.metrics.
    :param feature_analysis:           When True, the base feature statistics and current feature statistics will
                                       be added to the output of the resulting object.
    :param auth_info:                  The auth info of the request

    :return:  A `ModelEndpoint` object.
    """
    await _verify_model_endpoint_read_permission(
        project=project, endpoint_id=endpoint_id, auth_info=auth_info
    )

    return await run_in_threadpool(
        server.api.crud.ModelEndpoints().get_model_endpoint,
        auth_info=auth_info,
        project=project,
        endpoint_id=endpoint_id,
        metrics=metrics,
        start=start,
        end=end,
        feature_analysis=feature_analysis,
    )


@router.get(
    "/{endpoint_id}/metrics",
    response_model=list[
        mlrun.common.schemas.model_monitoring.ModelEndpointMonitoringMetric
    ],
)
async def get_model_endpoint_monitoring_metrics(
    project: str,
    endpoint_id: str,
    auth_info: mlrun.common.schemas.AuthInfo = Depends(
        server.api.api.deps.authenticate_request
    ),
    type: Literal["results"] = "results",
) -> list[mlrun.common.schemas.model_monitoring.ModelEndpointMonitoringMetric]:
    """
    :param project:     The name of the project.
    :param endpoint_id: The unique id of the model endpoint.
    :param auth_info:   The auth info of the request.
    :param type:        The type of the metrics to return. Currently, only "results"
                        is supported.

    :returns:           A list of the application results for this model endpoint.
    """
    await _verify_model_endpoint_read_permission(
        project=project, endpoint_id=endpoint_id, auth_info=auth_info
    )
    return await run_in_threadpool(
        mlrun.model_monitoring.db.stores.v3io_kv.kv_store.KVStoreBase(
            project=project
        ).get_model_endpoint_metrics,
        endpoint_id=endpoint_id,
    )


@dataclass
class _MetricsValuesParams:
    project: str
    endpoint_id: str
    metrics: list[
        mlrun.common.schemas.model_monitoring.model_endpoints.ModelEndpointMonitoringMetric
    ]
    start: datetime
    end: datetime


async def _get_metrics_values_data(
    project: str,
    endpoint_id: str,
    name: Annotated[
        list[str],
        Query(
            pattern=mlrun.common.schemas.model_monitoring.model_endpoints._FQN_PATTERN
        ),
    ],
    start: Optional[datetime] = None,
    end: Optional[datetime] = None,
    auth_info: mlrun.common.schemas.AuthInfo = Depends(
        server.api.api.deps.authenticate_request
    ),
) -> _MetricsValuesParams:
    """
    Verify authorization, validate parameters and initialize the parameters.

    :param project:     The name of the project.
    :param endpoint_id: The unique id of the model endpoint.
    :param name:        The full names of the requested results. At least one is required.
    :param start:       Start and end times are optional, and must be timezone aware.
    :param end:         See the `start` parameter.
    :param auth_info:   The auth info of the request.

    :return:            _MetricsValuesData object with the validated data.
    """
    await _verify_model_endpoint_read_permission(
        project=project, endpoint_id=endpoint_id, auth_info=auth_info
    )
    if start is None and end is None:
        end = mlrun.utils.helpers.datetime_now()
        start = end - timedelta(days=1)
    elif start is not None and end is not None:
        if start.tzinfo is None or end.tzinfo is None:
            raise mlrun.errors.MLRunInvalidArgumentTypeError(
                "Custom start and end times must contain the timezone."
            )
        if start > end:
            raise mlrun.errors.MLRunInvalidArgumentError(
                "The start time must precede the end time."
            )
    else:
        raise mlrun.errors.MLRunInvalidArgumentError(
            "Provided only one of start time, end time. Please provide both or neither."
        )
    metrics = [
        mlrun.common.schemas.model_monitoring.model_endpoints._parse_metric_fqn_to_monitoring_metric(
            fqn
        )
        for fqn in name
    ]
    return _MetricsValuesParams(
        project=project,
        endpoint_id=endpoint_id,
        metrics=metrics,
        start=start,
        end=end,
    )


@router.get(
    "/{endpoint_id}/metrics-values",
    response_model=list[
        Union[
            mlrun.common.schemas.model_monitoring.model_endpoints.ModelEndpointMonitoringResultValues,
            mlrun.common.schemas.model_monitoring.model_endpoints.ModelEndpointMonitoringResultNoData,
        ]
    ],
)
async def get_model_endpoint_monitoring_metrics_values(
    params: Annotated[_MetricsValuesParams, Depends(_get_metrics_values_data)],
) -> list[
    Union[
        mlrun.common.schemas.model_monitoring.model_endpoints.ModelEndpointMonitoringResultValues,
        mlrun.common.schemas.model_monitoring.model_endpoints.ModelEndpointMonitoringResultNoData,
    ]
]:
    """
    :param params: A combined object with all the request parameters.

    :returns:      A list of the results values for this model endpoint.
    """
    return await run_in_threadpool(
        mlrun.model_monitoring.db.v3io_tsdb_reader.read_data,
        project=params.project,
        endpoint_id=params.endpoint_id,
        metrics=params.metrics,
        start=params.start,
        end=params.end,
    )<|MERGE_RESOLUTION|>--- conflicted
+++ resolved
@@ -219,17 +219,12 @@
                       for model endpoints such as predictions_per_second and latency_avg_5m but also custom metrics
                       defined by the user. Please note that these metrics are stored in the time series DB and the
                       results will be appeared under model_endpoint.spec.metrics of each endpoint.
-<<<<<<< HEAD
-    :param start:     The start time of the metrics.
-    :param end:       The end time of the metrics.
-=======
     :param start:     The start time of the metrics. Can be represented by a string containing an RFC 3339 time, a
                       Unix timestamp in milliseconds, a relative time (`'now'` or `'now-[0-9]+[mhd]'`, where
                       `m` = minutes, `h` = hours, `'d'` = days, and `'s'` = seconds), or 0 for the earliest time.
     :param end:       The end time of the metrics. Can be represented by a string containing an RFC 3339 time, a
                       Unix timestamp in milliseconds, a relative time (`'now'` or `'now-[0-9]+[mhd]'`, where
                       `m` = minutes, `h` = hours, `'d'` = days, and `'s'` = seconds), or 0 for the earliest time.
->>>>>>> f87f68f6
     :param top_level: If True will return only routers and endpoint that are NOT children of any router.
     :param uids:      Will return `ModelEndpointList` of endpoints with uid in uids.
 
@@ -303,10 +298,6 @@
 
     :param project:                    The name of the project
     :param endpoint_id:                The unique id of the model endpoint.
-<<<<<<< HEAD
-    :param start:                      The start time of the metrics.
-    :param end:                        The end time of the metrics.
-=======
     :param start:                      The start time of the metrics. Can be represented by a string containing an RFC
                                        3339 time, a  Unix timestamp in milliseconds, a relative time (`'now'` or
                                        `'now-[0-9]+[mhd]'`, where `m` = minutes, `h` = hours, `'d'` = days, and `'s'`
@@ -315,7 +306,6 @@
                                        3339 time, a  Unix timestamp in milliseconds, a relative time (`'now'` or
                                        `'now-[0-9]+[mhd]'`, where `m` = minutes, `h` = hours, `'d'` = days, and `'s'`
                                        = seconds), or 0 for the earliest time.
->>>>>>> f87f68f6
     :param metrics:                    A list of real-time metrics to return for the model endpoint. There are
                                        pre-defined real-time metrics for model endpoints such as predictions_per_second
                                        and latency_avg_5m but also custom metrics defined by the user. Please note that
