# Copyright 2023 Iguazio
#
# Licensed under the Apache License, Version 2.0 (the "License");
# you may not use this file except in compliance with the License.
# You may obtain a copy of the License at
#
#   http://www.apache.org/licenses/LICENSE-2.0
#
# Unless required by applicable law or agreed to in writing, software
# distributed under the License is distributed on an "AS IS" BASIS,
# WITHOUT WARRANTIES OR CONDITIONS OF ANY KIND, either express or implied.
# See the License for the specific language governing permissions and
# limitations under the License.
#
import traceback
import uuid
from abc import ABC, abstractmethod
from datetime import datetime, timedelta, timezone
from typing import Optional, Union

import humanfriendly
from kubernetes import client as k8s_client
from kubernetes.client.rest import ApiException
from sqlalchemy.orm import Session

import mlrun
import mlrun.common.schemas
import mlrun.errors
import mlrun.launcher.factory
import mlrun.runtimes.pod
import mlrun.secrets
import mlrun.utils.helpers
import mlrun.utils.notifications
import mlrun.utils.regex
import server.api.common.runtime_handlers
import server.api.crud as crud
import server.api.utils.helpers
import server.api.utils.singletons.k8s
from mlrun.config import config
from mlrun.errors import err_to_str
from mlrun.runtimes import RuntimeClassMode
from mlrun.runtimes.constants import PodPhases, RunStates, ThresholdStates
from mlrun.utils import logger, now_date
from server.api.constants import LogSources
from server.api.db.base import DBInterface


class BaseRuntimeHandler(ABC):
    # setting here to allow tests to override
    kind = "base"
    class_modes: dict[RuntimeClassMode, str] = {}
    wait_for_deletion_interval = 10

    @abstractmethod
    def run(
        self,
        runtime: mlrun.runtimes.BaseRuntime,
        run: mlrun.run.RunObject,
        execution: mlrun.execution.MLClientCtx,
    ):
        pass

    def list_resources(
        self,
        project: str,
        object_id: Optional[str] = None,
        label_selector: str = None,
        group_by: Optional[
            mlrun.common.schemas.ListRuntimeResourcesGroupByField
        ] = None,
    ) -> Union[
        mlrun.common.schemas.RuntimeResources,
        mlrun.common.schemas.GroupedByJobRuntimeResourcesOutput,
        mlrun.common.schemas.GroupedByProjectRuntimeResourcesOutput,
    ]:
        # We currently don't support listing runtime resources in non k8s env
        if not server.api.utils.singletons.k8s.get_k8s_helper().is_running_inside_kubernetes_cluster():
            return {}
        namespace = server.api.utils.singletons.k8s.get_k8s_helper().resolve_namespace()
        label_selector = self.resolve_label_selector(project, object_id, label_selector)
        pods = self._list_pods(namespace, label_selector)
        pod_resources = self._build_pod_resources(pods)
        crd_objects = self._list_crd_objects(namespace, label_selector)
        crd_resources = self._build_crd_resources(crd_objects)
        response = self._build_list_resources_response(
            pod_resources, crd_resources, group_by
        )
        response = self._enrich_list_resources_response(
            response, namespace, label_selector, group_by
        )
        return response

    def build_output_from_runtime_resources(
        self,
        runtime_resources_list: list[mlrun.common.schemas.RuntimeResources],
        group_by: Optional[
            mlrun.common.schemas.ListRuntimeResourcesGroupByField
        ] = None,
    ):
        pod_resources = []
        crd_resources = []
        for runtime_resources in runtime_resources_list:
            pod_resources += runtime_resources.pod_resources
            crd_resources += runtime_resources.crd_resources
        response = self._build_list_resources_response(
            pod_resources, crd_resources, group_by
        )
        response = self._build_output_from_runtime_resources(
            response, runtime_resources_list, group_by
        )
        return response

    def delete_resources(
        self,
        db: DBInterface,
        db_session: Session,
        label_selector: str = None,
        force: bool = False,
        grace_period: int = None,
    ):
        if grace_period is None:
            grace_period = config.runtime_resources_deletion_grace_period
        # We currently don't support removing runtime resources in non k8s env
        if not server.api.utils.singletons.k8s.get_k8s_helper().is_running_inside_kubernetes_cluster():
            return
        namespace = server.api.utils.singletons.k8s.get_k8s_helper().resolve_namespace()
        label_selector = self.resolve_label_selector("*", label_selector=label_selector)
        crd_group, crd_version, crd_plural = self._get_crd_info()
        if crd_group and crd_version and crd_plural:
            deleted_resources = self._delete_crd_resources(
                db,
                db_session,
                namespace,
                label_selector,
                force,
                grace_period,
            )
        else:
            deleted_resources = self._delete_pod_resources(
                db,
                db_session,
                namespace,
                label_selector,
                force,
                grace_period,
            )
        self._delete_extra_resources(
            db,
            db_session,
            namespace,
            deleted_resources,
            label_selector,
            force,
            grace_period,
        )

    def delete_runtime_object_resources(
        self,
        db: DBInterface,
        db_session: Session,
        object_id: str,
        label_selector: str = None,
        force: bool = False,
        grace_period: int = None,
    ):
        if grace_period is None:
            grace_period = config.runtime_resources_deletion_grace_period
        label_selector = self._add_object_label_selector_if_needed(
            object_id, label_selector
        )
        logger.debug(
            "Deleting runtime object resources",
            object_id=object_id,
            label_selector=label_selector,
            force=force,
            grace_period=grace_period,
        )
        self.delete_resources(db, db_session, label_selector, force, grace_period)

    def monitor_runs(self, db: DBInterface, db_session: Session) -> list[dict]:
        namespace = server.api.utils.singletons.k8s.get_k8s_helper().resolve_namespace()
        label_selector = self._get_default_label_selector()
        runtime_resources, runtime_resource_is_crd = self._get_runtime_resources(
            label_selector, namespace
        )
        project_run_uid_map = self._list_runs_for_monitoring(db, db_session)
        # project -> uid -> {"name": <runtime-resource-name>}
        run_runtime_resources_map = {}
        stale_runs = []
        for runtime_resource in runtime_resources:
            project, uid, name = self._resolve_runtime_resource_run(runtime_resource)
            run_runtime_resources_map.setdefault(project, {})
            run_runtime_resources_map.get(project).update({uid: {"name": name}})
            try:
                self._monitor_runtime_resource(
                    db,
                    db_session,
                    project_run_uid_map,
                    runtime_resource,
                    runtime_resource_is_crd,
                    namespace,
                    project,
                    uid,
                    name,
                    stale_runs,
                )
            except Exception as exc:
                logger.warning(
                    "Failed monitoring runtime resource. Continuing",
                    runtime_resource_name=runtime_resource["metadata"]["name"],
                    project_name=project,
                    namespace=namespace,
                    exc=err_to_str(exc),
                    traceback=traceback.format_exc(),
                )

        self._terminate_resourceless_runs(
            db, db_session, project_run_uid_map, run_runtime_resources_map
        )

        return stale_runs

    def resolve_label_selector(
        self,
        project: str,
        object_id: Optional[str] = None,
        label_selector: Optional[str] = None,
        class_mode: Union[RuntimeClassMode, str] = None,
        with_main_runtime_resource_label_selector: bool = False,
    ) -> str:
        default_label_selector = self._get_default_label_selector(class_mode=class_mode)

        if label_selector:
            label_selector = ",".join([default_label_selector, label_selector])
        else:
            label_selector = default_label_selector

        if project and project != "*":
            label_selector = ",".join([label_selector, f"mlrun/project={project}"])

        label_selector = self._add_object_label_selector_if_needed(
            object_id, label_selector
        )

        if with_main_runtime_resource_label_selector:
            main_runtime_resource_label_selector = (
                self._get_main_runtime_resource_label_selector()
            )
            if main_runtime_resource_label_selector:
                label_selector = ",".join(
                    [label_selector, main_runtime_resource_label_selector]
                )

        return label_selector

    @staticmethod
    def resolve_object_id(
        run: dict,
    ) -> Optional[str]:
        """
        Get the object id from the run object
        Override this if the object id is not the run uid
        :param run: run object
        :return: object id
        """
        return run.get("metadata", {}).get("uid", None)

    def add_secrets_to_spec_before_running(
        self,
        runtime: mlrun.runtimes.pod.KubeResource,
        project_name: Optional[str] = None,
    ):
        if runtime._secrets:
            if runtime._secrets.has_vault_source():
                self.add_vault_params_to_spec(
                    runtime=runtime, project_name=project_name
                )
            if runtime._secrets.has_azure_vault_source():
                self.add_azure_vault_params_to_spec(
                    runtime, runtime._secrets.get_azure_vault_k8s_secret()
                )
            self.add_k8s_secrets_to_spec(
                runtime._secrets.get_k8s_secrets(),
                runtime,
                project_name=project_name,
            )
        else:
            self.add_k8s_secrets_to_spec(None, runtime, project_name=project_name)

    @staticmethod
    def add_vault_params_to_spec(
        runtime: mlrun.runtimes.pod.KubeResource,
        project_name: Optional[str] = None,
    ):
        if project_name is None:
            logger.warning("No project provided. Cannot add vault parameters")
            return

        service_account_name = (
            mlrun.mlconf.secret_stores.vault.project_service_account_name.format(
                project=project_name
            )
        )

        project_vault_secret_name = server.api.utils.singletons.k8s.get_k8s_helper().get_project_vault_secret_name(
            project_name, service_account_name
        )
        if project_vault_secret_name is None:
            logger.info(f"No vault secret associated with project {project_name}")
            return

        volumes = [
            {
                "name": "vault-secret",
                "secret": {"defaultMode": 420, "secretName": project_vault_secret_name},
            }
        ]
        # We cannot use expanduser() here, since the user in question is the user running in the pod
        # itself (which is root) and not where this code is running. That's why this hacky replacement is needed.
        token_path = mlrun.mlconf.secret_stores.vault.token_path.replace("~", "/root")

        volume_mounts = [{"name": "vault-secret", "mountPath": token_path}]

        runtime.spec.update_vols_and_mounts(volumes, volume_mounts)
        runtime.spec.env.append(
            {
                "name": "MLRUN_SECRET_STORES__VAULT__ROLE",
                "value": f"project:{project_name}",
            }
        )
        # In case remote URL is different from local URL, use it. Else, use the local URL
        vault_url = mlrun.mlconf.secret_stores.vault.remote_url
        if vault_url == "":
            vault_url = mlrun.mlconf.secret_stores.vault.url

        runtime.spec.env.append(
            {"name": "MLRUN_SECRET_STORES__VAULT__URL", "value": vault_url}
        )

    @staticmethod
    def add_azure_vault_params_to_spec(
        runtime: mlrun.runtimes.pod.KubeResource,
        k8s_secret_name: Optional[str] = None,
    ):
        secret_name = (
            k8s_secret_name
            or mlrun.mlconf.secret_stores.azure_vault.default_secret_name
        )
        if not secret_name:
            logger.warning(
                "No k8s secret provided. Azure key vault will not be available"
            )
            return

        # We cannot use expanduser() here, since the user in question is the user running in the pod
        # itself (which is root) and not where this code is running. That's why this hacky replacement is needed.
        secret_path = mlrun.mlconf.secret_stores.azure_vault.secret_path.replace(
            "~", "/root"
        )
        volumes = [
            {
                "name": "azure-vault-secret",
                "secret": {"defaultMode": 420, "secretName": secret_name},
            }
        ]
        volume_mounts = [{"name": "azure-vault-secret", "mountPath": secret_path}]
        runtime.spec.update_vols_and_mounts(volumes, volume_mounts)

    @staticmethod
    def add_k8s_secrets_to_spec(
        secrets,
        runtime: mlrun.runtimes.pod.KubeResource,
        project_name: Optional[str] = None,
        encode_key_names: bool = True,
    ):
        # Check if we need to add the keys of a global secret. Global secrets are intentionally added before
        # project secrets, to allow project secret keys to override them
        global_secret_name = (
            mlrun.mlconf.secret_stores.kubernetes.global_function_env_secret_name
        )
        if global_secret_name:
            global_secrets = (
                server.api.utils.singletons.k8s.get_k8s_helper().get_secret_data(
                    global_secret_name
                )
            )
            for key, value in global_secrets.items():
                env_var_name = (
                    mlrun.secrets.SecretsStore.k8s_env_variable_name_for_secret(key)
                    if encode_key_names
                    else key
                )
                runtime.set_env_from_secret(env_var_name, global_secret_name, key)

        # the secrets param may be an empty dictionary (asking for all secrets of that project) -
        # it's a different case than None (not asking for project secrets at all).
        if (
            secrets is None
            and not mlrun.mlconf.secret_stores.kubernetes.auto_add_project_secrets
        ):
            return

        if project_name is None:
            logger.warning("No project provided. Cannot add k8s secrets")
            return

        secret_name = (
            server.api.utils.singletons.k8s.get_k8s_helper().get_project_secret_name(
                project_name
            )
        )
        # Not utilizing the same functionality from the Secrets crud object because this code also runs client-side
        # in the nuclio remote-dashboard flow, which causes dependency problems.
        existing_secret_keys = (
            server.api.utils.singletons.k8s.get_k8s_helper().get_project_secret_keys(
                project_name, filter_internal=True
            )
        )

        # If no secrets were passed or auto-adding all secrets, we need all existing keys
        if not secrets:
            secrets = {
                key: mlrun.secrets.SecretsStore.k8s_env_variable_name_for_secret(key)
                if encode_key_names
                else key
                for key in existing_secret_keys
            }

        for key, env_var_name in secrets.items():
            if key in existing_secret_keys:
                runtime.set_env_from_secret(env_var_name, secret_name, key)

        # Keep a list of the variables that relate to secrets, so that the MLRun context (when using nuclio:mlrun)
        # can be initialized with those env variables as secrets
        if not encode_key_names and secrets.keys():
            runtime.set_env("MLRUN_PROJECT_SECRETS_LIST", ",".join(secrets.keys()))

    @staticmethod
    def are_resources_coupled_to_run_object() -> bool:
        """
        Some resources are tightly coupled to mlrun Run object, for example, for each Run of a Function of the job kind
        a kubernetes job is being generated, on the opposite a Function of the daskjob kind generates a dask cluster,
        and every Run is being executed using this cluster, i.e. no resources are created for the Run.
        This function should return true for runtimes in which Run are coupled to the underlying resources and therefore
        aspects of the Run (like its state) should be taken into consideration on resources deletion
        """
        return False

    @staticmethod
    @abstractmethod
    def _get_object_label_selector(object_id: str) -> str:
        """
        Should return the label selector to get only resources of a specific object (with id object_id)
        """
        pass

    def _terminate_resourceless_runs(
        self, db, db_session, project_run_uid_map, run_runtime_resources_map
    ):
        for project, runs in project_run_uid_map.items():
            if runs:
                for run_uid, run in runs.items():
                    try:
                        if not run:
                            run = db.read_run(db_session, run_uid, project)
                        if self.kind == run.get("metadata", {}).get("labels", {}).get(
                            "kind", ""
                        ):
                            self._ensure_run_not_stuck_on_non_terminal_state(
                                db,
                                db_session,
                                project,
                                run_uid,
                                run,
                                run_runtime_resources_map,
                            )
                    except Exception as exc:
                        logger.warning(
                            "Failed ensuring run not stuck. Continuing",
                            run_uid=run_uid,
                            run=run,
                            project=project,
                            exc=err_to_str(exc),
                            traceback=traceback.format_exc(),
                        )

    def _get_possible_mlrun_class_label_values(
        self, class_mode: Union[RuntimeClassMode, str] = None
    ) -> list[str]:
        """
        Should return the possible values of the mlrun/class label for runtime resources that are of this runtime
        handler kind
        """
        if not class_mode:
            return list(self.class_modes.values())
        class_mode = self.class_modes.get(class_mode, None)
        return [class_mode] if class_mode else []

    def _ensure_run_not_stuck_on_non_terminal_state(
        self,
        db: DBInterface,
        db_session: Session,
        project: str,
        run_uid: str,
        run: dict = None,
        run_runtime_resources_map: dict = None,
    ):
        """
        Ensuring that a run does not become trapped in a non-terminal state as a result of not finding
        corresponding k8s resource.
        This can occur when a node is evicted or preempted, causing the resources to be removed from the resource
        listing when the final state recorded in the database is non-terminal.
        This will have a significant impact on scheduled jobs, since they will not be created until the
        previous run reaches a terminal state (because of concurrency limit)
        """
        now = now_date()
        db_run_state = run.get("status", {}).get("state")
        if not db_run_state:
            # we are setting the run state to a terminal state to avoid log spamming, this is mainly sanity as we are
            # setting state to runs when storing new runs.
            logger.info(
                "Runs monitoring found a run without state, updating to a terminal state",
                project=project,
                uid=run_uid,
                db_run_state=db_run_state,
                now=now,
            )
            run.setdefault("status", {})["state"] = RunStates.error
            run.setdefault("status", {})["last_update"] = now.isoformat()
            db.store_run(db_session, run, run_uid, project)
            return
        if db_run_state in RunStates.non_terminal_states():
            if run_runtime_resources_map and run_uid in run_runtime_resources_map.get(
                project, {}
            ):
                # if found resource there is no need to continue
                return
            last_update_str = run.get("status", {}).get("last_update")
            debounce_period = config.resolve_runs_monitoring_missing_runtime_resources_debouncing_interval()
            if last_update_str is None:
                logger.info(
                    "Runs monitoring found run in non-terminal state without last update time set, "
                    "updating last update time to now, to be able to evaluate next time if something changed",
                    project=project,
                    uid=run_uid,
                    db_run_state=db_run_state,
                    now=now,
                    debounce_period=debounce_period,
                )
                run.setdefault("status", {})["last_update"] = now.isoformat()
                db.store_run(db_session, run, run_uid, project)
                return

            if datetime.fromisoformat(last_update_str) > now - timedelta(
                seconds=debounce_period
            ):
                # we are setting non-terminal states to runs before the run is actually applied to k8s, meaning there is
                # a timeframe where the run exists and no runtime resources exist and it's ok, therefore we're applying
                # a debounce period before setting the state to error
                logger.warning(
                    "Monitoring did not discover a runtime resource that corresponded to a run in a "
                    "non-terminal state. but record has recently updated. Debouncing",
                    project=project,
                    uid=run_uid,
                    db_run_state=db_run_state,
                    last_update=datetime.fromisoformat(last_update_str),
                    now=now,
                    debounce_period=debounce_period,
                )
            else:
                # search for the resource once again for mitigation
                label_selector = self.resolve_label_selector(
                    project=project,
                    object_id=run_uid,
                    class_mode=RuntimeClassMode.run,
                )
                namespace = (
                    server.api.utils.singletons.k8s.get_k8s_helper().resolve_namespace()
                )
                runtime_resources, _ = self._get_runtime_resources(
                    label_selector, namespace
                )
                if runtime_resources:
                    logger.debug(
                        "Monitoring did not discover a runtime resource that corresponded to a run in a "
                        "non-terminal state. but resource was discovered on second attempt. Debouncing",
                        project=project,
                        uid=run_uid,
                        db_run_state=db_run_state,
                    )
                    return

                logger.info(
                    "Updating run state", run_uid=run_uid, run_state=RunStates.error
                )
                run.setdefault("status", {})["state"] = RunStates.error
                run.setdefault("status", {})[
                    "reason"
                ] = "A runtime resource related to this run could not be found"
                run.setdefault("status", {})["last_update"] = now.isoformat()
                db.store_run(db_session, run, run_uid, project)

    def _get_runtime_resources(self, label_selector, namespace):
        crd_group, crd_version, crd_plural = self._get_crd_info()
        if crd_group and crd_version and crd_plural:
            runtime_resource_is_crd = True
            runtime_resources = self._list_crd_objects(namespace, label_selector)
        else:
            runtime_resource_is_crd = False
            runtime_resources = self._list_pods(namespace, label_selector)
        return runtime_resources, runtime_resource_is_crd

    def _add_object_label_selector_if_needed(
        self,
        object_id: Optional[str] = None,
        label_selector: Optional[str] = None,
    ):
        if object_id:
            object_label_selector = self._get_object_label_selector(object_id)
            if label_selector:
                label_selector = ",".join([object_label_selector, label_selector])
            else:
                label_selector = object_label_selector
        return label_selector

    @staticmethod
    def _get_main_runtime_resource_label_selector() -> str:
        """
        There are some runtimes which might have multiple k8s resources attached to a one runtime, in this case
        we don't want to pull logs from all but rather only for the "driver"/"launcher" etc
        :return: the label selector
        """
        return ""

    def _enrich_list_resources_response(
        self,
        response: Union[
            mlrun.common.schemas.RuntimeResources,
            mlrun.common.schemas.GroupedByJobRuntimeResourcesOutput,
            mlrun.common.schemas.GroupedByProjectRuntimeResourcesOutput,
        ],
        namespace: str,
        label_selector: str = None,
        group_by: Optional[
            mlrun.common.schemas.ListRuntimeResourcesGroupByField
        ] = None,
    ) -> Union[
        mlrun.common.schemas.RuntimeResources,
        mlrun.common.schemas.GroupedByJobRuntimeResourcesOutput,
        mlrun.common.schemas.GroupedByProjectRuntimeResourcesOutput,
    ]:
        """
        Override this to list resources other then pods or CRDs (which are handled by the base class)
        """
        return response

    def _build_output_from_runtime_resources(
        self,
        response: Union[
            mlrun.common.schemas.RuntimeResources,
            mlrun.common.schemas.GroupedByJobRuntimeResourcesOutput,
            mlrun.common.schemas.GroupedByProjectRuntimeResourcesOutput,
        ],
        runtime_resources_list: list[mlrun.common.schemas.RuntimeResources],
        group_by: Optional[
            mlrun.common.schemas.ListRuntimeResourcesGroupByField
        ] = None,
    ):
        """
        Override this to add runtime resources other than pods or CRDs (which are handled by the base class) to the
        output
        """
        return response

    def _delete_extra_resources(
        self,
        db: DBInterface,
        db_session: Session,
        namespace: str,
        deleted_resources: list[dict],
        label_selector: str = None,
        force: bool = False,
        grace_period: int = None,
    ):
        """
        Override this to handle deletion of resources other than pods or CRDs (which are handled by the base class)
        Note that this is happening after the deletion of the CRDs or the pods
        Note to add this at the beginning:
        if grace_period is None:
            grace_period = config.runtime_resources_deletion_grace_period
        """
        pass

    def _resolve_crd_object_status_info(
        self, crd_object: dict
    ) -> tuple[bool, Optional[datetime], Optional[str]]:
        """
        Override this if the runtime has CRD resources.
        :return: Tuple with:
        1. bool determining whether the crd object is in terminal state
        2. datetime of when the crd object got into terminal state (only when the crd object in terminal state)
        3. the desired run state matching the crd object state
        """
        return False, None, None

    def _update_ui_url(
        self,
        db: DBInterface,
        db_session: Session,
        project: str,
        uid: str,
        crd_object,
        run: dict,
    ):
        """
        Update the UI URL for relevant jobs.
        """
        pass

    def _resolve_pod_status_info(
        self, pod: dict
    ) -> tuple[bool, Optional[datetime], Optional[str]]:
        """
        :return: Tuple with:
        1. bool determining whether the pod is in terminal state
        2. datetime of when the pod got into terminal state (only when the pod in terminal state)
        3. the run state matching the pod state
        """
        in_terminal_state = pod["status"]["phase"] in PodPhases.terminal_phases()
        run_state = PodPhases.pod_phase_to_run_state(pod["status"]["phase"])
        last_container_completion_time = None
        if in_terminal_state:
            for container_status in pod["status"].get("container_statuses", []):
                if container_status.get("state", {}).get("terminated"):
                    container_completion_time = container_status["state"][
                        "terminated"
                    ].get("finished_at")

                    # take latest completion time
                    if (
                        not last_container_completion_time
                        or last_container_completion_time < container_completion_time
                    ):
                        last_container_completion_time = container_completion_time

        return in_terminal_state, last_container_completion_time, run_state

    def _get_default_label_selector(
        self, class_mode: Union[RuntimeClassMode, str] = None
    ) -> str:
        """
        Override this to add a default label selector
        """
        class_values = self._get_possible_mlrun_class_label_values(class_mode)
        if not class_values:
            return ""
        if len(class_values) == 1:
            return f"mlrun/class={class_values[0]}"
        return f"mlrun/class in ({', '.join(class_values)})"

    @staticmethod
    def _get_crd_info() -> tuple[str, str, str]:
        """
        Override this if the runtime has CRD resources. this should return the CRD info:
        crd group, crd version, crd plural
        """
        return "", "", ""

    @staticmethod
    def _expect_pods_without_uid() -> bool:
        return False

    def _list_pods(self, namespace: str, label_selector: str = None) -> list:
        pods = server.api.utils.singletons.k8s.get_k8s_helper().list_pods(
            namespace, selector=label_selector
        )
        # when we work with custom objects (list_namespaced_custom_object) it's always a dict, to be able to generalize
        # code working on runtime resource (either a custom object or a pod) we're transforming to dicts
        pods = [pod.to_dict() for pod in pods]
        return pods

    def _list_crd_objects(self, namespace: str, label_selector: str = None) -> list:
        crd_group, crd_version, crd_plural = self._get_crd_info()
        crd_objects = []
        if crd_group and crd_version and crd_plural:
            try:
                crd_objects = server.api.utils.singletons.k8s.get_k8s_helper().crdapi.list_namespaced_custom_object(
                    crd_group,
                    crd_version,
                    namespace,
                    crd_plural,
                    label_selector=label_selector,
                )
            except ApiException as exc:
                # ignore error if crd is not defined
                if exc.status != 404:
                    raise
            else:
                crd_objects = crd_objects["items"]
        return crd_objects

    def _wait_for_pods_deletion(
        self,
        namespace: str,
        deleted_pods: list[dict],
        label_selector: str = None,
    ):
        deleted_pod_names = [pod_dict["metadata"]["name"] for pod_dict in deleted_pods]

        def _verify_pods_removed():
            pods = server.api.utils.singletons.k8s.get_k8s_helper().v1api.list_namespaced_pod(
                namespace, label_selector=label_selector
            )
            existing_pod_names = [pod.metadata.name for pod in pods.items]
            still_in_deletion_pods = set(existing_pod_names).intersection(
                deleted_pod_names
            )
            if still_in_deletion_pods:
                raise RuntimeError(
                    f"Pods are still in deletion process: {still_in_deletion_pods}"
                )

        if deleted_pod_names:
            timeout = 180
            logger.debug(
                "Waiting for pods deletion",
                timeout=timeout,
                interval=self.wait_for_deletion_interval,
            )
            try:
                mlrun.utils.retry_until_successful(
                    self.wait_for_deletion_interval,
                    timeout,
                    logger,
                    True,
                    _verify_pods_removed,
                )
            except mlrun.errors.MLRunRetryExhaustedError as exc:
                logger.warning(
                    "Failed waiting for pods deletion, force deleting pods",
                    exc=err_to_str(exc),
                )
                for deleted_pod_name in deleted_pod_names:
                    # Deleting pods in specific states with non 0 grace period can cause the pods to be stuck in
                    # terminating state, so we're forcing deletion after the grace period passed in this case.
                    server.api.utils.singletons.k8s.get_k8s_helper().delete_pod(
                        deleted_pod_name, namespace, grace_period_seconds=0
                    )

            logger.debug(
                "Successfully waited for pods deletion",
                timeout=timeout,
                interval=self.wait_for_deletion_interval,
            )

    def _wait_for_crds_underlying_pods_deletion(
        self,
<<<<<<< HEAD
        deleted_crds: List[Dict],
=======
        deleted_crds: list[dict],
>>>>>>> 66de864a
        namespace: str,
        label_selector: str = None,
    ):
        # we're using here the run identifier as the common ground to identify which pods are relevant to which CRD, so
        # if they are not coupled we are not able to wait - simply return
        # NOTE - there are surely smarter ways to do this, without depending on the run object, but as of writing this
        # none of the runtimes using CRDs are like that, so not handling it now
        if not self.are_resources_coupled_to_run_object():
            return

        def _verify_crds_underlying_pods_removed():
            project_uid_crd_map = {}
            for crd in deleted_crds:
                project, uid, _ = self._resolve_runtime_resource_run(crd)
                if not uid or not project:
                    logger.warning(
                        "Could not resolve run uid from crd. Skipping waiting for pods deletion",
                        crd=crd,
                    )
                    continue
                project_uid_crd_map.setdefault(project, {})[uid] = crd["metadata"][
                    "name"
                ]
            still_in_deletion_crds_to_pod_names = {}
            jobs_runtime_resources: mlrun.common.schemas.GroupedByJobRuntimeResourcesOutput = self.list_resources(
                "*",
                label_selector=label_selector,
                group_by=mlrun.common.schemas.ListRuntimeResourcesGroupByField.job,
            )
            for project, project_jobs in jobs_runtime_resources.items():
                if project not in project_uid_crd_map:
                    continue
                for job_uid, job_runtime_resources in jobs_runtime_resources[
                    project
                ].items():
                    if job_uid not in project_uid_crd_map[project]:
                        continue
                    if job_runtime_resources.pod_resources:
                        still_in_deletion_crds_to_pod_names[
                            project_uid_crd_map[project][job_uid]
                        ] = [
                            pod_resource.name
                            for pod_resource in job_runtime_resources.pod_resources
                        ]
            if still_in_deletion_crds_to_pod_names:
                raise RuntimeError(
                    f"CRD underlying pods are still in deletion process: {still_in_deletion_crds_to_pod_names}"
                )

        if deleted_crds:
            timeout = int(
                humanfriendly.parse_timespan(
                    mlrun.mlconf.crud.resources.delete_crd_resources_timeout
                )
            )
            logger.debug(
                "Waiting for CRDs underlying pods deletion",
                timeout=timeout,
                interval=self.wait_for_deletion_interval,
            )

            try:
                mlrun.utils.retry_until_successful(
                    self.wait_for_deletion_interval,
                    timeout,
                    logger,
                    True,
                    _verify_crds_underlying_pods_removed,
                )
            except mlrun.errors.MLRunRetryExhaustedError as exc:
                logger.warning(
                    "Failed waiting for CRDs underlying pods deletion, force deleting crds",
                    exc=err_to_str(exc),
                )
                crd_group, crd_version, crd_plural = self._get_crd_info()
                for crd_object in deleted_crds:
                    # Deleting pods in specific states with non 0 grace period can cause the pods to be stuck in
                    # terminating state, so we're forcing deletion after the grace period passed in this case.
                    server.api.utils.singletons.k8s.get_k8s_helper().delete_crd(
                        crd_object["metadata"]["name"],
                        crd_group,
                        crd_version,
                        crd_plural,
                        namespace,
                        grace_period_seconds=0,
                    )

    def _delete_pod_resources(
        self,
        db: DBInterface,
        db_session: Session,
        namespace: str,
        label_selector: str = None,
        force: bool = False,
        grace_period: int = None,
    ) -> list[dict]:
        if grace_period is None:
            grace_period = config.runtime_resources_deletion_grace_period
        pods = (
            server.api.utils.singletons.k8s.get_k8s_helper().v1api.list_namespaced_pod(
                namespace, label_selector=label_selector
            )
        )
        deleted_pods = []
        for pod in pods.items:
            pod_dict = pod.to_dict()

            # best effort - don't let one failure in pod deletion to cut the whole operation
            try:
                (
                    in_terminal_state,
                    last_update,
                    run_state,
                ) = self._resolve_pod_status_info(pod_dict)
                if not force:
                    if not in_terminal_state:
                        continue

                    # give some grace period if we have last update time
                    now = datetime.now(timezone.utc)
                    if (
                        last_update is not None
                        and last_update + timedelta(seconds=float(grace_period)) > now
                    ):
                        continue

                # if resources are tightly coupled to the run object - we want to perform some actions on the run object
                # before deleting them
                if self.are_resources_coupled_to_run_object():
                    try:
                        self._pre_deletion_runtime_resource_run_actions(
                            db, db_session, pod_dict, run_state
                        )
                    except Exception as exc:
                        # Don't prevent the deletion for failure in the pre deletion run actions
                        logger.warning(
                            "Failure in pod run pre-deletion actions. Continuing",
                            exc=err_to_str(exc),
                            pod_name=pod.metadata.name,
                        )

                server.api.utils.singletons.k8s.get_k8s_helper().delete_pod(
                    pod.metadata.name, namespace
                )
                deleted_pods.append(pod_dict)
            except Exception as exc:
                logger.warning(
                    f"Cleanup failed processing pod {pod.metadata.name}: {repr(exc)}. Continuing"
                )
        # TODO: don't wait for pods to be deleted, client should poll the deletion status
        self._wait_for_pods_deletion(namespace, deleted_pods, label_selector)
        return deleted_pods

    def _delete_crd_resources(
        self,
        db: DBInterface,
        db_session: Session,
        namespace: str,
        label_selector: str = None,
        force: bool = False,
        grace_period: int = None,
    ) -> list[dict]:
        if grace_period is None:
            grace_period = config.runtime_resources_deletion_grace_period
        crd_group, crd_version, crd_plural = self._get_crd_info()
        deleted_crds = []
        try:
            crd_objects = server.api.utils.singletons.k8s.get_k8s_helper().crdapi.list_namespaced_custom_object(
                crd_group,
                crd_version,
                namespace,
                crd_plural,
                label_selector=label_selector,
            )
        except ApiException as exc:
            # ignore error if crd is not defined
            if exc.status != 404:
                raise
        else:
            for crd_object in crd_objects["items"]:
                # best effort - don't let one failure in pod deletion to cut the whole operation
                try:
                    (
                        in_terminal_state,
                        last_update,
                        desired_run_state,
                    ) = self._resolve_crd_object_status_info(crd_object)

                    if not desired_run_state and not force:
                        logger.warning(
                            "Could not resolve run state from CRD object. Skipping deletion",
                            crd_object_name=crd_object["metadata"]["name"],
                        )
                        continue

                    if not force:
                        if not in_terminal_state:
                            continue

                        # give some grace period if we have last update time
                        now = datetime.now(timezone.utc)
                        if (
                            last_update is not None
                            and last_update + timedelta(seconds=float(grace_period))
                            > now
                        ):
                            continue

                    # if resources are tightly coupled to the run object - we want to perform some actions on the run
                    # object before deleting them
                    if self.are_resources_coupled_to_run_object():
                        try:
                            self._pre_deletion_runtime_resource_run_actions(
                                db,
                                db_session,
                                crd_object,
                                desired_run_state,
                            )
                        except Exception as exc:
                            # Don't prevent the deletion for failure in the pre deletion run actions
                            logger.warning(
                                "Failure in crd object run pre-deletion actions. Continuing",
                                exc=err_to_str(exc),
                                crd_object_name=crd_object["metadata"]["name"],
                            )

                    server.api.utils.singletons.k8s.get_k8s_helper().delete_crd(
                        crd_object["metadata"]["name"],
                        crd_group,
                        crd_version,
                        crd_plural,
                        namespace,
                    )
                    deleted_crds.append(crd_object)
                except Exception as exc:
                    crd_object_name = crd_object["metadata"]["name"]
                    logger.warning(
                        "Cleanup failed processing CRD object",
                        crd_name=crd_object_name,
                        exc=err_to_str(exc),
                    )
        self._wait_for_crds_underlying_pods_deletion(
            deleted_crds, namespace, label_selector
        )
        return deleted_crds

    def _pre_deletion_runtime_resource_run_actions(
        self,
        db: DBInterface,
        db_session: Session,
        runtime_resource: dict,
        run_state: str,
    ):
        project, uid, name = self._resolve_runtime_resource_run(runtime_resource)

        # if cannot resolve related run nothing to do
        if not uid:
            if not self._expect_pods_without_uid():
                logger.warning(
                    "Could not resolve run uid from runtime resource. Skipping pre-deletion actions",
                    runtime_resource=runtime_resource,
                )
                raise ValueError("Could not resolve run uid from runtime resource")
            else:
                return

        logger.info(
            "Performing pre-deletion actions before cleaning up runtime resources",
            project=project,
            uid=uid,
        )
        _, _, run = self._ensure_run_state(
            db, db_session, project, uid, name, run_state
        )
        self._ensure_run_logs_collected(db, db_session, project, uid, run=run)

    def _is_runtime_resource_run_in_terminal_state(
        self,
        db: DBInterface,
        db_session: Session,
        runtime_resource: dict,
    ) -> tuple[bool, Optional[datetime]]:
        """
        A runtime can have different underlying resources (like pods or CRDs) - to generalize we call it runtime
        resource. This function will verify whether the Run object related to this runtime resource is in transient
        state. This is useful in order to determine whether an object can be removed. for example, a kubejob's pod
        might be in completed state, but we would like to verify that the run is completed as well to verify the logs
        were collected before we're removing the pod.

        :returns: bool determining whether the run in terminal state, and the last update time if it exists
        """
        project, uid, _ = self._resolve_runtime_resource_run(runtime_resource)

        # if no uid, assume in terminal state
        if not uid:
            return True, None

        run = db.read_run(db_session, uid, project)
        last_update = None
        last_update_str = run.get("status", {}).get("last_update")
        if last_update_str is not None:
            last_update = datetime.fromisoformat(last_update_str)

        if run.get("status", {}).get("state") not in RunStates.terminal_states():
            return False, last_update

        return True, last_update

    def _list_runs_for_monitoring(
        self, db: DBInterface, db_session: Session, states: list = None
    ):
        last_update_time_from = None
        if config.monitoring.runs.list_runs_time_period_in_days:
            last_update_time_from = (
                datetime.now()
                - timedelta(
                    days=int(config.monitoring.runs.list_runs_time_period_in_days)
                )
            ).isoformat()

        runs = db.list_runs(
            db_session,
            project="*",
            states=states,
            last_update_time_from=last_update_time_from,
        )
        project_run_uid_map = {}
        run_with_missing_data = []
        duplicated_runs = []
        for run in runs:
            project = run.get("metadata", {}).get("project")
            uid = run.get("metadata", {}).get("uid")
            if not uid or not project:
                run_with_missing_data.append(run.get("metadata", {}))
                continue
            current_run = project_run_uid_map.setdefault(project, {}).get(uid)

            # sanity
            if current_run:
                duplicated_runs = {
                    "monitored_run": current_run.get(["metadata"]),
                    "duplicated_run": run.get(["metadata"]),
                }
                continue

            project_run_uid_map[project][uid] = run

        # If there are duplications or runs with missing data it probably won't be fixed
        # Monitoring is running periodically, and we don't want to log on every problem we found which will spam the log
        # so we're aggregating the problems and logging only once per aggregation
        if duplicated_runs:
            logger.warning(
                "Found duplicated runs (same uid). Heuristically monitoring the first one found",
                duplicated_runs=duplicated_runs,
            )

        if run_with_missing_data:
            logger.warning(
                "Found runs with missing data. They will not be monitored",
                run_with_missing_data=run_with_missing_data,
            )

        return project_run_uid_map

    def _monitor_runtime_resource(
        self,
        db: DBInterface,
        db_session: Session,
        project_run_uid_map: dict,
        runtime_resource: dict,
        runtime_resource_is_crd: bool,
        namespace: str,
        project: str = None,
        uid: str = None,
        name: str = None,
        stale_runs: list[dict] = None,
    ):
        if not project and not uid and not name:
            project, uid, name = self._resolve_runtime_resource_run(runtime_resource)
        if not project or not uid:
            # Currently any build pod won't have UID and therefore will cause this log message to be printed which
            # spams the log
            # TODO: uncomment the log message when builder become a kind / starts having a UID
            # logger.warning(
            #     "Could not resolve run project or uid from runtime resource, can not monitor run. Continuing",
            #     project=project,
            #     uid=uid,
            #     runtime_resource_name=runtime_resource["metadata"]["name"],
            #     namespace=namespace,
            # )
            return

        run = project_run_uid_map.get(project, {}).get(uid)
        run = self._ensure_run(
            db, db_session, name, project, run, search_run=True, uid=uid
        )
        (
            run_state,
            threshold_exceeded,
        ) = self._resolve_resource_state_and_apply_threshold(
            run, runtime_resource, runtime_resource_is_crd, namespace, stale_runs
        )

        # If threshold exceeded, an abort run job will be triggered.
        if threshold_exceeded or not run_state:
            return

        _, updated_run_state, run = self._ensure_run_state(
            db,
            db_session,
            project,
            uid,
            name,
            run_state,
            run,
            search_run=False,
        )

        # Update the UI URL after ensured run state because it also ensures that a run exists
        # (A runtime resource might exist before the run is created)
        self._update_ui_url(db, db_session, project, uid, runtime_resource, run)

        if updated_run_state in RunStates.terminal_states():
            self._ensure_run_logs_collected(db, db_session, project, uid, run=run)

    def _resolve_resource_state_and_apply_threshold(
        self,
        run: dict,
        runtime_resource: dict,
        runtime_resource_is_crd: bool,
        namespace: str,
        stale_runs: list[dict] = None,
    ) -> tuple[str, bool]:
        threshold_exceeded = False

        if runtime_resource_is_crd:
            (
                in_terminal_state,
                _,
                run_state,
            ) = self._resolve_crd_object_status_info(runtime_resource)
            if in_terminal_state or not run_state:
                return run_state, False

            run_state_thresholds = run.get("spec", {}).get("state_thresholds", {})
            is_state_threshold_set = any(
                value != "-1" for value in run_state_thresholds.values()
            )
            if not is_state_threshold_set:
                return run_state, False

            # If the run state thresholds are set, we need to check the pods
            pods = self._list_pods(
                namespace,
                label_selector=f"mlrun/uid={run['metadata']['uid']}",
            )
            for pod in pods:
                _, threshold_exceeded = self._apply_state_threshold(
                    run, pod, namespace, stale_runs
                )
                if threshold_exceeded:
                    break

        else:
            run_state, threshold_exceeded = self._apply_state_threshold(
                run, runtime_resource, namespace, stale_runs
            )

        return run_state, threshold_exceeded

    def _apply_state_threshold(
        self,
        run: dict,
        pod: dict,
        namespace: str,
        stale_runs: list[dict] = None,
    ) -> tuple[str, bool]:
        pod_phase = pod["status"]["phase"]
        run_state = PodPhases.pod_phase_to_run_state(pod_phase)

        run_start_time = run.get("status", {}).get("start_time")
        if run_start_time:
            start_time = datetime.fromisoformat(run_start_time)
        else:
            start_time = pod["status"].get("start_time")

        if not start_time:
            logger.warning(
                "Could not resolve start time from run and runtime resource. Continuing",
                runtime_resource_name=pod["metadata"]["name"],
                run_uid=run.get("metadata", {}).get("uid"),
                run_state=run_state,
            )
            return run_state, False

        now = datetime.now(timezone.utc)
        delta = now - start_time

        # Resolve the state threshold from the run
        threshold, threshold_state = self._resolve_run_threshold(
            run, pod_phase, pod=pod
        )
        threshold_exceeded = (
            threshold is not None and 0 <= threshold < delta.total_seconds()
        )
        if not threshold_exceeded:
            return run_state, False

        # Threshold exceeded, add run to stale runs list
        logger.warning(
            "Runtime resource exceeded state threshold. Run will be aborted",
            runtime_resource_name=pod["metadata"]["name"],
            run_state=run_state,
            pod_phase=pod_phase,
            threshold=threshold,
            start_time=str(start_time),
            namespace=namespace,
        )
        run_updates = {
            "status.error": f"Run aborted due to exceeded state threshold: {threshold_state}",
        }

        stale_runs.append(
            {
                "project": run["metadata"]["project"],
                "uid": run["metadata"]["uid"],
                "iter": run["metadata"].get("iteration", 0),
                "run_updates": run_updates,
                "run": run,
            }
        )
        return run_state, True

    @staticmethod
    def _resolve_run_threshold(
        run: dict, pod_phase: str, pod: dict
    ) -> tuple[Optional[int], Optional[str]]:
        threshold_state = ThresholdStates.from_pod_phase(pod_phase, pod)
        if not threshold_state or not run:
            return None, None

        threshold = (
            run.get("spec", {}).get("state_thresholds", {}).get(threshold_state, None)
        )
        return (
            server.api.utils.helpers.time_string_to_seconds(threshold),
            threshold_state,
        )

    def _build_list_resources_response(
        self,
        pod_resources: list[mlrun.common.schemas.RuntimeResource] = None,
        crd_resources: list[mlrun.common.schemas.RuntimeResource] = None,
        group_by: Optional[
            mlrun.common.schemas.ListRuntimeResourcesGroupByField
        ] = None,
    ) -> Union[
        mlrun.common.schemas.RuntimeResources,
        mlrun.common.schemas.GroupedByJobRuntimeResourcesOutput,
        mlrun.common.schemas.GroupedByProjectRuntimeResourcesOutput,
    ]:
        if crd_resources is None:
            crd_resources = []
        if pod_resources is None:
            pod_resources = []

        if group_by is None:
            return mlrun.common.schemas.RuntimeResources(
                crd_resources=crd_resources, pod_resources=pod_resources
            )
        else:
            if group_by == mlrun.common.schemas.ListRuntimeResourcesGroupByField.job:
                return self._build_grouped_by_job_list_resources_response(
                    pod_resources, crd_resources
                )
            elif (
                group_by
                == mlrun.common.schemas.ListRuntimeResourcesGroupByField.project
            ):
                return self._build_grouped_by_project_list_resources_response(
                    pod_resources, crd_resources
                )
            else:
                raise NotImplementedError(
                    f"Provided group by field is not supported. group_by={group_by}"
                )

    def _build_grouped_by_project_list_resources_response(
        self,
        pod_resources: list[mlrun.common.schemas.RuntimeResource] = None,
        crd_resources: list[mlrun.common.schemas.RuntimeResource] = None,
    ) -> mlrun.common.schemas.GroupedByProjectRuntimeResourcesOutput:
        resources = {}
        for pod_resource in pod_resources:
            self._add_resource_to_grouped_by_project_resources_response(
                resources, "pod_resources", pod_resource
            )
        for crd_resource in crd_resources:
            self._add_resource_to_grouped_by_project_resources_response(
                resources, "crd_resources", crd_resource
            )
        return resources

    def _build_grouped_by_job_list_resources_response(
        self,
        pod_resources: list[mlrun.common.schemas.RuntimeResource] = None,
        crd_resources: list[mlrun.common.schemas.RuntimeResource] = None,
    ) -> mlrun.common.schemas.GroupedByJobRuntimeResourcesOutput:
        resources = {}
        for pod_resource in pod_resources:
            self._add_resource_to_grouped_by_job_resources_response(
                resources, "pod_resources", pod_resource
            )
        for crd_resource in crd_resources:
            self._add_resource_to_grouped_by_job_resources_response(
                resources, "crd_resources", crd_resource
            )
        return resources

    def _add_resource_to_grouped_by_project_resources_response(
        self,
        resources: mlrun.common.schemas.GroupedByJobRuntimeResourcesOutput,
        resource_field_name: str,
        resource: mlrun.common.schemas.RuntimeResource,
    ):
        if "mlrun/class" in resource.labels:
            project = resource.labels.get("mlrun/project", "")
            mlrun_class = resource.labels["mlrun/class"]
            kind = self._resolve_kind_from_class(mlrun_class)
            self._add_resource_to_grouped_by_field_resources_response(
                project, kind, resources, resource_field_name, resource
            )

    def _add_resource_to_grouped_by_job_resources_response(
        self,
        resources: mlrun.common.schemas.GroupedByJobRuntimeResourcesOutput,
        resource_field_name: str,
        resource: mlrun.common.schemas.RuntimeResource,
    ):
        if "mlrun/uid" in resource.labels:
            project = resource.labels.get("mlrun/project", config.default_project)
            uid = resource.labels["mlrun/uid"]
            self._add_resource_to_grouped_by_field_resources_response(
                project, uid, resources, resource_field_name, resource
            )

    @staticmethod
    def _add_resource_to_grouped_by_field_resources_response(
        first_field_value: str,
        second_field_value: str,
        resources: mlrun.common.schemas.GroupedByJobRuntimeResourcesOutput,
        resource_field_name: str,
        resource: mlrun.common.schemas.RuntimeResource,
    ):
        if first_field_value not in resources:
            resources[first_field_value] = {}
        if second_field_value not in resources[first_field_value]:
            resources[first_field_value][
                second_field_value
            ] = mlrun.common.schemas.RuntimeResources(
                pod_resources=[], crd_resources=[]
            )
        if not getattr(
            resources[first_field_value][second_field_value], resource_field_name
        ):
            setattr(
                resources[first_field_value][second_field_value],
                resource_field_name,
                [],
            )
        getattr(
            resources[first_field_value][second_field_value], resource_field_name
        ).append(resource)

    @staticmethod
    def _resolve_kind_from_class(mlrun_class: str) -> str:
        class_to_kind_map = {}
        for kind in mlrun.runtimes.RuntimeKinds.runtime_with_handlers():
            runtime_handler = server.api.runtime_handlers.get_runtime_handler(kind)
            class_values = runtime_handler._get_possible_mlrun_class_label_values()
            for value in class_values:
                class_to_kind_map[value] = kind
        return class_to_kind_map[mlrun_class]

    @staticmethod
    def _get_run_label_selector(project: str, run_uid: str):
        return f"mlrun/project={project},mlrun/uid={run_uid}"

    @staticmethod
    def _ensure_run_logs_collected(
        db: DBInterface, db_session: Session, project: str, uid: str, run: dict = None
    ):
        log_file_exists, _ = crud.Logs().log_file_exists_for_run_uid(project, uid)
        if not log_file_exists:
            # this stays for now for backwards compatibility in case we would not use the log collector but rather
            # the legacy method to pull logs
            logs_from_k8s = crud.Logs()._get_logs_legacy_method(
                db_session, project, uid, source=LogSources.K8S, run=run
            )
            if logs_from_k8s:
                logger.info("Storing run logs", project=project, uid=uid)
                server.api.crud.Logs().store_log(
                    logs_from_k8s, project, uid, append=False
                )

    def _ensure_run_state(
        self,
        db: DBInterface,
        db_session: Session,
        project: str,
        uid: str,
        name: str,
        run_state: str,
        run: dict = None,
        search_run: bool = True,
    ) -> tuple[bool, str, dict]:
        run = self._ensure_run(
            db, db_session, name, project, run, search_run=search_run, uid=uid
        )
        db_run_state = run.get("status", {}).get("state")
        if db_run_state:
            if not run_state or db_run_state == run_state:
                return False, db_run_state, run

            if db_run_state == RunStates.aborting:
                logger.debug(
                    "Run is in aborting state. Not changing state",
                    project=project,
                    uid=uid,
                    db_run_state=db_run_state,
                    run_state=run_state,
                )
                return False, run_state, run

            # if the current run state is terminal and different from the desired - log
            if db_run_state in RunStates.terminal_states():
                # This can happen when the SDK running in the user's Run updates the Run's state to terminal, but
                # before it exits, when the runtime resource is still running, the API monitoring (here) is executed
                if run_state not in RunStates.terminal_states():
                    now = datetime.now(timezone.utc)
                    last_update_str = run.get("status", {}).get("last_update")
                    if last_update_str is not None:
                        last_update = datetime.fromisoformat(last_update_str)
                        debounce_period = config.monitoring.runs.interval
                        if last_update > now - timedelta(
                            seconds=float(debounce_period)
                        ):
                            logger.warning(
                                "Monitoring found non-terminal state on runtime resource but record has recently "
                                "updated to terminal state. Debouncing",
                                project=project,
                                uid=uid,
                                db_run_state=db_run_state,
                                run_state=run_state,
                                last_update=last_update,
                                now=now,
                                debounce_period=debounce_period,
                            )
                            return False, run_state, run

                logger.warning(
                    "Run record has terminal state but monitoring found different state on runtime resource. Changing",
                    project=project,
                    uid=uid,
                    db_run_state=db_run_state,
                    run_state=run_state,
                )

        logger.info("Updating run state", run_state=run_state)
        run_updates = {
            "status.state": run_state,
            "status.last_update": now_date().isoformat(),
            # run is not in terminal state, so reset reason and error
            "status.reason": "",
            "status.error": "",
        }
        run = db.update_run(db_session, run_updates, uid, project)

        return True, run_state, run

    def _ensure_run(
        self,
        db: DBInterface,
        db_session: Session,
        name: str,
        project: str,
        run: dict,
        search_run: bool,
        uid: str,
    ):
        if run is None:
            run = {}
        if not run and search_run:
            try:
                run = db.read_run(db_session, uid, project)
            except mlrun.errors.MLRunNotFoundError:
                run = {}
        if not run:
            logger.warning(
                "Run not found. A new run will be created",
                project=project,
                uid=uid,
                search_run=search_run,
            )
            run = {
                "metadata": {
                    "project": project,
                    "name": name,
                    "uid": uid,
                    "labels": {"kind": self.kind},
                }
            }
            if search_run:
                db.store_run(db_session, run, uid, project)

        return run

    @staticmethod
    def _resolve_runtime_resource_run(runtime_resource: dict) -> tuple[str, str, str]:
        project = (
            runtime_resource.get("metadata", {}).get("labels", {}).get("mlrun/project")
        )
        if not project:
            project = config.default_project
        uid = runtime_resource.get("metadata", {}).get("labels", {}).get("mlrun/uid")
        name = (
            runtime_resource.get("metadata", {})
            .get("labels", {})
            .get("mlrun/name", "no-name")
        )
        return project, uid, name

    @staticmethod
    def _build_pod_resources(pods) -> list[mlrun.common.schemas.RuntimeResource]:
        pod_resources = []
        for pod in pods:
            pod_resources.append(
                mlrun.common.schemas.RuntimeResource(
                    name=pod["metadata"]["name"],
                    labels=pod["metadata"]["labels"],
                    status=pod["status"],
                )
            )
        return pod_resources

    @staticmethod
    def _build_crd_resources(
        custom_objects,
    ) -> list[mlrun.common.schemas.RuntimeResource]:
        crd_resources = []
        for custom_object in custom_objects:
            crd_resources.append(
                mlrun.common.schemas.RuntimeResource(
                    name=custom_object["metadata"]["name"],
                    labels=custom_object["metadata"]["labels"],
                    status=custom_object.get("status", {}),
                )
            )
        return crd_resources

    @staticmethod
    def _get_meta(
        runtime: mlrun.runtimes.pod.KubeResource,
        run: mlrun.run.RunObject,
        unique: bool = False,
    ) -> k8s_client.V1ObjectMeta:
        namespace = server.api.utils.singletons.k8s.get_k8s_helper().resolve_namespace()

        labels = server.api.common.runtime_handlers.get_resource_labels(
            runtime, run, run.spec.scrape_metrics
        )
        new_meta = k8s_client.V1ObjectMeta(
            namespace=namespace,
            annotations=runtime.metadata.annotations or run.metadata.annotations,
            labels=labels,
        )

        name = run.metadata.name or "mlrun"
        norm_name = f"{mlrun.utils.helpers.normalize_name(name)}-"
        if unique:
            norm_name += uuid.uuid4().hex[:8]
            new_meta.name = norm_name
            run.set_label("mlrun/job", norm_name)
        else:
            new_meta.generate_name = norm_name
        return new_meta<|MERGE_RESOLUTION|>--- conflicted
+++ resolved
@@ -855,11 +855,7 @@
 
     def _wait_for_crds_underlying_pods_deletion(
         self,
-<<<<<<< HEAD
-        deleted_crds: List[Dict],
-=======
         deleted_crds: list[dict],
->>>>>>> 66de864a
         namespace: str,
         label_selector: str = None,
     ):
